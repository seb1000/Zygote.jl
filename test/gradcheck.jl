using Zygote, NNlib, Test, Random, LinearAlgebra, Statistics, FillArrays
using Zygote: gradient
using NNlib: conv, ∇conv_data, depthwiseconv

function ngradient(f, xs::AbstractArray...)
  grads = zero.(xs)
  for (x, Δ) in zip(xs, grads), i in 1:length(x)
    δ = sqrt(eps())
    tmp = x[i]
    x[i] = tmp - δ/2
    y1 = f(xs...)
    x[i] = tmp + δ/2
    y2 = f(xs...)
    x[i] = tmp
    Δ[i] = (y2-y1)/δ
  end
  return grads
end

gradcheck(f, xs...) =
  all(isapprox.(ngradient(f, xs...),
                gradient(f, xs...), rtol = 1e-5, atol = 1e-5))

gradtest(f, xs::AbstractArray...) = gradcheck((xs...) -> sum(sin.(f(xs...))), xs...)
gradtest(f, dims...) = gradtest(f, rand.(Float64, dims)...)

Random.seed!(0)

@test gradient(//, 2, 3) === (1//3, -2//9)

@test gradtest((x, W, b) -> σ.(W*x .+ b), 5, (2,5), 2)
@test gradtest((x, W, b) -> σ.(W*x .+ b), (5,3), (2,5), 2)
@test gradtest((x, W, b) -> logσ.(W*x .+ b), 5, (2,5), 2)
@test gradtest((x, W, b) -> logσ.(W*x .+ b), (5,3), (2,5), 2)

@test gradtest((w, x) -> w'*x, randn(10, 2), randn(10))
@test gradtest((w, x) -> transpose(w)*x, randn(5,5), randn(5,5))

@test gradtest(x -> sum(x, dims = (2, 3)), (3,4,5))
@test gradtest(x -> sum(abs2, x), randn(4, 3, 2))
@test gradtest(x -> sum(abs2, x; dims=1), randn(4, 3, 2))
@test gradtest(x -> prod(x, dims = (2, 3)), (3,4,5))
@test gradtest(x -> prod(x), (3,4,5))

@test gradtest(x -> softmax(x).*(1:3), 3)
@test gradtest(x -> softmax(x).*(1:3), (3,5))
@test gradtest(x -> logsoftmax(x).*(1:3), 3)
@test gradtest(x -> logsoftmax(x).*(1:3), (3,5))

@test gradtest(x -> x', rand(5))

@test gradtest(det, (4, 4))
@test gradtest(logdet, map(x -> x*x', (rand(4, 4),))[1])
@test gradtest(x -> logabsdet(x)[1], (4, 4))

@testset "conv" begin
  for spatial_rank in (1, 2, 3)
    x = rand(repeat([10], spatial_rank)..., 3, 2)
    w = rand(repeat([3], spatial_rank)..., 3, 3)
    cdims = DenseConvDims(x, w)
    @test gradtest((x, w) -> conv(x, w, cdims), x, w)
    y = conv(x, w, cdims)
    @test gradtest((y, w) -> ∇conv_data(y, w, cdims), y, w)
    dcdims = DepthwiseConvDims(x, w)
    @test gradtest((x, w) -> depthwiseconv(x, w, dcdims), x, w)
  end
end

@testset "pooling" begin
  for spatial_rank in (1, 2)
    x = rand(repeat([10], spatial_rank)..., 3, 2)
    pdims = PoolDims(x, 2)
    @test gradtest(x -> maxpool(x, pdims), x)
    @test gradtest(x -> meanpool(x, pdims), x)
  end
end

@test gradtest(x -> permutedims(x, [3,1,2]), rand(4,5,6))

@test gradtest(x -> repeat(x; inner=2), rand(5))
@test gradtest(x -> repeat(x; inner=2, outer=3), rand(5))
@test gradtest(x -> repeat(x; inner=(2,2,1), outer=(1,1,3)), rand(5,4,3))

@test gradtest(tr, rand(4, 4))

@testset "dot" begin
  rng = MersenneTwister(123456)
  @test gradtest((x, y)->dot(x[1], y[1]), [randn(rng)], [randn(rng)])
  @test gradtest(dot, randn(rng, 10), randn(rng, 10))
  @test gradtest(dot, randn(rng, 10, 3), randn(rng, 10, 3))
end

@test gradtest(kron, rand(5), rand(3))
@test gradtest(kron, rand(5), rand(3), rand(8))
@test gradtest(kron, rand(5,1), rand(3,1))
@test gradtest(kron, rand(5,1), rand(3,1), rand(8,1))
@test gradtest(kron, rand(5,2), rand(3,2), rand(8,2))

@testset "map" begin
  @test gradtest(xs -> sum(map(x -> x^2, xs)), rand(2,3))
  @test gradtest((xss...) -> sum(map((xs...) -> sqrt(sum(xs.^2)), xss...)), [rand(5) for _ in 1:6]...)
  function foo(y)
    bar = (x) -> x*y
    sum(map(bar, 1:5))
  end
  @test gradtest(foo, 3)
  @test gradient(v -> sum([x for x in v]), [1.1,2.2,3.3]) == ([1, 1, 1],)
end

@testset "mean" begin
  @test gradtest(mean, rand(2, 3))

  @test gradtest(x -> mean(x, dims=1), rand(2, 3))
  @test gradtest(x -> mean(x, dims=2), rand(2, 3))
  @test gradtest(x -> mean(x, dims=3), rand(2, 3, 4))

  @test gradtest(x -> mean(x, dims=[1, 2]), rand(2, 3, 4))
end

@testset "maximum" begin
  @test gradtest(maximum, rand(2, 3))

  @test gradtest(x -> maximum(x, dims=1), rand(2, 3))
  @test gradtest(x -> maximum(x, dims=2), rand(2, 3))
  @test gradtest(x -> maximum(x, dims=3), rand(2, 3, 4))

  @test gradtest(x -> maximum(x, dims=[1, 2]), rand(2, 3, 4))

  @test gradient(x -> 1 / maximum(x), [1., 2, 3])[1] == [0, 0, -1/9]
end

@testset "minimum" begin
  @test gradtest(minimum, rand(2, 3))

  @test gradtest(x -> minimum(x, dims=1), rand(2, 3))
  @test gradtest(x -> minimum(x, dims=2), rand(2, 3))
  @test gradtest(x -> minimum(x, dims=3), rand(2, 3, 4))

  @test gradtest(x -> minimum(x, dims=[1, 2]), rand(2, 3, 4))
end

@testset "backsolve" begin
  rng, P, Q = MersenneTwister(123456), 10, 9
  X, Y, y = randn(rng, P, P), randn(rng, P, Q), randn(rng, P)

  # \
  @test gradtest(X -> X \ Y, X)
  @test gradtest(Y -> X \ Y, Y)
  @test gradtest(X -> X \ y, X)
  @test gradtest(y -> X \ y, y)

  # /
  @test gradtest(X -> Y' / X, X)
  @test gradtest(Y -> Y' / X, Y)
  @test gradtest(X -> y' / X, X)
  @test gradtest(y -> y' / X, y)

  @testset "Cholesky" begin

    # Check that the forwards pass computes the correct thing.
    @test Zygote.forward(X->cholesky(X * X' + I) \ Y, X)[1] == cholesky(X * X' + I) \ Y
    @test gradtest(X->cholesky(X * X' + I) \ Y, X)
    @test gradtest(Y->cholesky(X * X' + I) \ Y, Y)
    @test gradtest(X->cholesky(X * X' + I) \ y, X)
    @test gradtest(y->cholesky(X * X' + I) \ y, y)
  end
end

@testset "Symmetric" begin
  rng, P = MersenneTwister(123456), 7
  A = randn(rng, P, P)
  @test gradtest(Symmetric, A)
  y, back = Zygote.forward(Symmetric, A)

  @testset "back(::Diagonal)" begin
    D̄ = Diagonal(randn(rng, P))
    @test back(Diagonal(D̄))[1] isa Diagonal
    @test back(Diagonal(D̄))[1] ≈ back(Matrix(D̄))[1]
  end
end

@testset "diag" begin
  rng, P = MersenneTwister(123456), 10
  A = randn(rng, P, P)
  @test gradtest(diag, A)
end

@testset "Diagonal" begin
  rng, P = MersenneTwister(123456), 10
  d = randn(rng, P)
  @test gradtest(Diagonal, d)
  y, back = Zygote.forward(Diagonal, d)
  D̄ = randn(rng, P, P)
  @test back(D̄) == back(Diagonal(D̄))
  @test back(D̄) == back((diag=diag(D̄),))
end

@testset "dense + UniformScaling" begin
  rng = MersenneTwister(123456)
  A, λ = randn(rng, 10, 10), randn(rng)
  @test gradtest(A->A + 5I, A)
  @test gradtest(λ->A + λ[1] * I, [λ])
end

@testset "cholesky" begin
  rng, N = MersenneTwister(123456), 5
  A = randn(rng, N, N)
  @test gradtest(A->logdet(cholesky(A' * A + 1e-6I)), A)
  @testset "cholesky - scalar" begin
    y, back = Zygote.forward(cholesky, 5.0 * ones(1, 1))
    y′, back′ = Zygote.forward(cholesky, 5.0)
    C̄ = randn(rng, 1, 1)
    @test back′((factors=C̄,))[1] isa Real
    @test back′((factors=C̄,))[1] ≈ back((factors=C̄,))[1][1, 1]
  end
  @testset "cholesky - Diagonal" begin
    D = Diagonal(exp.(randn(3)))
    Dmat = Matrix(D)
    y, back = Zygote.forward(cholesky, Dmat)
    y′, back′ = Zygote.forward(cholesky, D)
    C̄ = (factors=randn(rng, 3, 3),)
    @test back′(C̄)[1] isa Diagonal
    @test diag(back′(C̄)[1]) ≈ diag(back(C̄)[1])
  end
end

@testset "lyap" begin
  rng, N = MersenneTwister(6865943), 5
  for i = 1:5
    A = randn(rng, N, N)
    C = randn(rng, N, N)
    @test gradtest(lyap, A, C)
  end
  @test gradcheck(x->lyap(x[1],x[2]),[3.1,4.6])
end

@testset "matrix exponential" begin
  rng, N = MersenneTwister(6865931), 8
  for i = 1:5
    A = randn(rng, N, N)
    @test gradtest(exp, A)
  end
end

using Distances

Zygote.refresh()

@testset "distances" begin
  rng, P, Q, D = MersenneTwister(123456), 10, 9, 8

   # Check sqeuclidean.
  let
    x, y = randn(rng, D), randn(rng, D)
    @test gradtest(x->sqeuclidean(x, y), x)
    @test gradtest(y->sqeuclidean(x, y), y)
  end

   # Check binary colwise.
  let
    X, Y = randn(rng, D, P), randn(rng, D, P)
    @test gradtest(X->colwise(SqEuclidean(), X, Y), X)
    @test gradtest(Y->colwise(SqEuclidean(), X, Y), Y)
  end

   # Check binary pairwise.
  let
    X, Y = randn(rng, D, P), randn(rng, D, Q)
    @test gradtest(X->pairwise(SqEuclidean(), X, Y; dims=2), X)
    @test gradtest(Y->pairwise(SqEuclidean(), X, Y; dims=2), Y)
  end
  let
    Xt, Yt = randn(rng, P, D), randn(rng, Q, D)
    @test gradtest(Xt->pairwise(SqEuclidean(), Xt, Yt; dims=1), Xt)
    @test gradtest(Yt->pairwise(SqEuclidean(), Xt, Yt; dims=1), Yt)
  end

   # Check unary pairwise.
  @test gradtest(X->pairwise(SqEuclidean(), X; dims=2), randn(rng, D, P))
  @test gradtest(Xt->pairwise(SqEuclidean(), Xt; dims=1), randn(rng, P, D))
end

function cat_test(f, A::Union{AbstractVector, AbstractMatrix}...)
  @test gradtest(f, A...)
  Z, back = Zygote.forward(f, A...)
  Ā = back(randn(size(Z)))
  @test all(map((a, ā)->ā isa typeof(a), A, Ā))
end

@testset "vcat" begin

  # Vector-only.
  cat_test(vcat, randn(1))
  cat_test(vcat, randn(10))

  cat_test(vcat, randn(1), randn(1))
  cat_test(vcat, randn(5), randn(1))
  cat_test(vcat, randn(1), randn(6))
  cat_test(vcat, randn(5), randn(6))

  # Matrix-only.
  for c in [1, 2], r1 in [1, 2], r2 in [1, 2]
    cat_test(vcat, randn(r1, c))
    cat_test(vcat, randn(r1, c), randn(r2, c))
  end

  # Matrix-Vector / Vector-Matrix / Vector-Matrix-Vector.
  for r in [1, 2]
    cat_test(vcat, randn(r, 1), randn(r))
    cat_test(vcat, randn(r), randn(r, 1))
    cat_test(vcat, randn(r), randn(r, 1), randn(r))
  end
end

@testset "hcat" begin

  # Vector-only.
  for r in [1, 2]
    cat_test(hcat, randn(r))
    cat_test(hcat, randn(r), randn(r))
  end

  # Matrix-only.
  for r in [1, 2], c1 in [1, 2], c2 in [1, 2]
    cat_test(hcat, randn(r, c1), randn(r, c2))
  end

  # Matrix-Vector / Vector-Matrix / Vector-Matrix-Vector.
  for r in [1, 2], c in [1, 2]
    cat_test(hcat, randn(r, c), randn(r))
    cat_test(hcat, randn(r), randn(r, c))
    cat_test(hcat, randn(r), randn(r, c), randn(r))
  end
end

@testset "hvcat" begin
  @test grad(xs -> hvcat((2,2),xs...)[1,1], [1,2,3,4])[1] == (1,0,0,0)
  @test grad(xs -> hvcat((2,2),xs...)[2,1], [1,2,3,4])[1] == (0,0,1,0)
  @test grad(xs -> hvcat((2,2),xs...)[1,2], [1,2,3,4])[1] == (0,1,0,0)
  @test grad(xs -> hvcat((2,2),xs...)[2,2], [1,2,3,4])[1] == (0,0,0,1)
end

@testset "one(s) and zero(s)" begin
  @test Zygote.gradient(x->sum(ones(size(x))), randn(5))[1] isa Nothing
  @test Zygote.gradient(x->sum(one(x)), randn(3, 3))[1] isa Nothing
  @test Zygote.gradient(x->sum(zeros(size(x))), randn(7))[1] isa Nothing
  @test Zygote.gradient(x->sum(zero(x)), randn(3))[1] isa Nothing
end

import StatsFuns

Zygote.refresh()

@testset "xlogx" begin
  @test gradcheck(x->2.5 * StatsFuns.xlogx(x[1]), [1.0])
  @test gradcheck(x->2.5 * StatsFuns.xlogx(x[1]), [2.45])
end

@testset "logistic" begin
  @test gradcheck(x->3.0 * StatsFuns.logistic(x[1]), [-5.0])
  @test gradcheck(x->3.0 * StatsFuns.logistic(x[1]), [-1.0])
  @test gradcheck(x->3.0 * StatsFuns.logistic(x[1]), [-eps()])
  @test gradcheck(x->3.0 * StatsFuns.logistic(x[1]), [0.0])
  @test gradcheck(x->3.0 * StatsFuns.logistic(x[1]), [eps()])
  @test gradcheck(x->3.0 * StatsFuns.logistic(x[1]), [1.0])
  @test gradcheck(x->3.0 * StatsFuns.logistic(x[1]), [5.0])
end

@testset "logit" begin
  @test gradcheck(x->5.0 * StatsFuns.logit(x[1]), [0.1])
  @test gradcheck(x->5.0 * StatsFuns.logit(x[1]), [0.3])
  @test gradcheck(x->5.0 * StatsFuns.logit(x[1]), [0.5])
  @test gradcheck(x->5.0 * StatsFuns.logit(x[1]), [0.7])
  @test gradcheck(x->5.0 * StatsFuns.logit(x[1]), [0.9])
end

function test_log1pexp(T, xs)
  y = T(4.3)
  for x in xs
    @test gradcheck(x->y * StatsFuns.log1pexp(x[1]), [x])
  end
end

@testset "log1pexp" begin
  @testset "Float64" begin
    @testset "x ∈ (-∞, 18.0)" begin
      test_log1pexp(Float64, [-1000.0, -50.0, -25.0, -10.0, 0.0, 10.0, 18.0 - eps()])
    end
    @testset "x ∈ [18.0, 33.3)" begin
      test_log1pexp(Float64, [18.0, 18.0 + eps(), 33.3 - eps()])
    end
    @testset "x ∈ [33.3, ∞)" begin
      test_log1pexp(Float64, [33.3, 33.3 + eps(), 100.0])
    end
  end
end

@testset "log1psq" begin
  rng = MersenneTwister(123456)
  @testset "Float64" begin
    for x in [-10.0, -5.0, -1.0, -eps(), 0.0, eps(), 1.0, 5.0, 10.0]
      @test gradcheck(x->5.1 * StatsFuns.log1psq(x[1]), [x])
    end
  end
end

@testset "logsumexp" begin
  rng = MersenneTwister(123456)
  @testset "Float64" begin
    @test gradtest(StatsFuns.logsumexp, randn(rng, 1))
    @test gradtest(StatsFuns.logsumexp, randn(rng, 1, 1))
    @test gradtest(StatsFuns.logsumexp, randn(rng, 3))
    @test gradtest(StatsFuns.logsumexp, randn(rng, 3, 4, 5))
  end
end

@testset "* sizing" begin
  @test size(Zygote.gradient((x, y)->sum(x * y), randn(1, 1), randn(1, 10))[1]) == (1, 1)
  @test size(Zygote.gradient((x, y)->sum(x * y), randn(1, 1), randn(1, 10))[2]) == (1, 10)
end

@testset "broadcast" begin
  if !Zygote.usetyped
    @test gradient(x -> sum(sin.(x)), Diagonal(randn(3)))[1][2] == 1
  end
end

using Zygote: Buffer

@testset "Buffer" begin
  @test gradient([1, 2, 3]) do x
    b = Buffer(x)
    b[:] = x
    return sum(copy(b))
  end == ([1,1,1],)

  function vstack(xs)
    buf = Buffer(xs, length(xs), 5)
    for i = 1:5
      buf[:, i] = xs
    end
    return copy(buf)
  end

  @test gradient(x -> sum(vstack(x)), [1, 2, 3]) == ([5, 5, 5],)

  buf = Buffer([1, 2, 3])
  buf[1] = 1
  copy(buf)
  @test_throws ErrorException buf[1] = 1
  @test eltype(buf) === Int
  @test length(buf) === 3
  @test ndims(buf) === 1
  @test size(buf) === (3, )
  @test size(buf, 2) === 1
  @test axes(buf) == (1:3, )
  @test axes(buf, 2) == 1:1
  @test eachindex(buf) == 1:3
  @test stride(buf, 2) === 3
  @test strides(buf) === (1, )
end

@testset "FillArrays" begin
  gradcheck(x->sum(Fill(x[], (2, 2))), [0.1])
<<<<<<< HEAD
=======
  @test first(Zygote.gradient(sz->sum(Ones(sz)), 6)) === nothing
  @test first(Zygote.gradient(sz->sum(Zeros(sz)), 6)) === nothing
>>>>>>> 1146ce62
end<|MERGE_RESOLUTION|>--- conflicted
+++ resolved
@@ -462,9 +462,6 @@
 
 @testset "FillArrays" begin
   gradcheck(x->sum(Fill(x[], (2, 2))), [0.1])
-<<<<<<< HEAD
-=======
   @test first(Zygote.gradient(sz->sum(Ones(sz)), 6)) === nothing
   @test first(Zygote.gradient(sz->sum(Zeros(sz)), 6)) === nothing
->>>>>>> 1146ce62
 end