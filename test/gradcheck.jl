--- conflicted
+++ resolved
@@ -439,7 +439,6 @@
   buf[1] = 1
   copy(buf)
   @test_throws ErrorException buf[1] = 1
-<<<<<<< HEAD
   @test eltype(buf) === Int
   @test length(buf) === 3
   @test ndims(buf) === 1
@@ -451,10 +450,7 @@
   @test stride(buf, 2) === 3
   @test strides(buf) === (1, )
 end
-=======
-end
 
 @testset "FillArrays" begin
   gradcheck(x->sum(Fill(x[], (2, 2))), [0.1])
 end
->>>>>>> f501234e
