using Zygote, NNlib, Test, Random, LinearAlgebra, Statistics, FillArrays, FFTW
using Zygote: gradient
using NNlib: conv, ∇conv_data, depthwiseconv
using Base.Broadcast: broadcast_shape

function ngradient(f, xs::AbstractArray...)
  grads = zero.(xs)
  for (x, Δ) in zip(xs, grads), i in 1:length(x)
    δ = sqrt(eps())
    tmp = x[i]
    x[i] = tmp - δ/2
    y1 = f(xs...)
    x[i] = tmp + δ/2
    y2 = f(xs...)
    x[i] = tmp
    Δ[i] = (y2-y1)/δ
  end
  return grads
end

gradcheck(f, xs...) =
  all(isapprox.(ngradient(f, xs...),
                gradient(f, xs...), rtol = 1e-5, atol = 1e-5))

gradtest(f, xs::AbstractArray...) = gradcheck((xs...) -> sum(sin.(f(xs...))), xs...)
gradtest(f, dims...) = gradtest(f, rand.(Float64, dims)...)

Random.seed!(0)

@test gradient(//, 2, 3) === (1//3, -2//9)

@test gradtest((x, W, b) -> σ.(W*x .+ b), 5, (2,5), 2)
@test gradtest((x, W, b) -> σ.(W*x .+ b), (5,3), (2,5), 2)
@test gradtest((x, W, b) -> logσ.(W*x .+ b), 5, (2,5), 2)
@test gradtest((x, W, b) -> logσ.(W*x .+ b), (5,3), (2,5), 2)

@test gradtest((w, x) -> w'*x, randn(10, 2), randn(10))
@test gradtest((w, x) -> transpose(w)*x, randn(5,5), randn(5,5))

@test gradtest(x -> sum(x, dims = (2, 3)), (3,4,5))
@test gradtest(x -> sum(abs2, x), randn(4, 3, 2))
@test gradtest(x -> sum(abs2, x; dims=1), randn(4, 3, 2))
@test gradtest(x -> prod(x, dims = (2, 3)), (3,4,5))
@test gradtest(x -> prod(x), (3,4,5))

@test gradtest(x -> softmax(x).*(1:3), 3)
@test gradtest(x -> softmax(x).*(1:3), (3,5))
@test gradtest(x -> logsoftmax(x).*(1:3), 3)
@test gradtest(x -> logsoftmax(x).*(1:3), (3,5))

@test gradtest(x -> x', rand(5))

@test gradtest(det, (4, 4))
@test gradtest(logdet, map(x -> x*x', (rand(4, 4),))[1])
@test gradtest(x -> logabsdet(x)[1], (4, 4))

@test gradtest(x -> view(x,:,2,:), (3,4,5))
@test gradtest(x -> view(x,1:2,3:4), (3,4))

@testset "conv" begin
  for spatial_rank in (1, 2, 3)
    x = rand(repeat([10], spatial_rank)..., 3, 2)
    w = rand(repeat([3], spatial_rank)..., 3, 3)
    cdims = DenseConvDims(x, w)
    @test gradtest((x, w) -> conv(x, w, cdims), x, w)
    y = conv(x, w, cdims)
    @test gradtest((y, w) -> ∇conv_data(y, w, cdims), y, w)
    dcdims = DepthwiseConvDims(x, w)
    @test gradtest((x, w) -> depthwiseconv(x, w, dcdims), x, w)
  end
end

@testset "pooling" begin
  for spatial_rank in (1, 2)
    x = rand(repeat([10], spatial_rank)..., 3, 2)
    pdims = PoolDims(x, 2)
    @test gradtest(x -> maxpool(x, pdims), x)
    @test gradtest(x -> meanpool(x, pdims), x)
  end
end

@test gradtest(x -> permutedims(x), rand(2))
@test gradtest(x -> permutedims(x), rand(2,3))
@test gradtest(x -> permutedims(x, [3,1,2]), rand(4,5,6))
@test gradtest(x -> PermutedDimsArray(x, (3,1,2)), rand(4,5,6))
let
  y, back = Zygote.forward(permutedims, randn(3))
  @test first(back(randn(1, 3))) isa Vector
end

@test gradtest(x -> repeat(x; inner=2), rand(5))
@test gradtest(x -> repeat(x; inner=2, outer=3), rand(5))
@test gradtest(x -> repeat(x; inner=(2,2,1), outer=(1,1,3)), rand(5,4,3))

@test gradtest(tr, rand(4, 4))

@testset "fill" begin
  rng, N, M, P = MersenneTwister(123456), 11, 6, 5
  @test gradtest(x->fill(first(x), N), randn(rng, 1))
  @test gradtest(x->fill(first(x), N, M), randn(rng, 1))
  @test gradtest(x->fill(first(x), N, M, P), randn(rng, 1))
end

@testset "dot" begin
  rng = MersenneTwister(123456)
  @test gradtest((x, y)->dot(x[1], y[1]), [randn(rng)], [randn(rng)])
  @test gradtest(dot, randn(rng, 10), randn(rng, 10))
  @test gradtest(dot, randn(rng, 10, 3), randn(rng, 10, 3))
end

@test gradtest(kron, rand(5), rand(3))
@test gradtest(kron, rand(5), rand(3), rand(8))
@test gradtest(kron, rand(5,1), rand(3,1))
@test gradtest(kron, rand(5,1), rand(3,1), rand(8,1))
@test gradtest(kron, rand(5,2), rand(3,2), rand(8,2))

@testset "map" begin
  @test gradtest(xs -> sum(map(x -> x^2, xs)), rand(2,3))
  @test gradtest((xss...) -> sum(map((xs...) -> sqrt(sum(xs.^2)), xss...)), [rand(5) for _ in 1:6]...)
  function foo(y)
    bar = (x) -> x*y
    sum(map(bar, 1:5))
  end
  @test gradtest(foo, 3)
  @test gradient(v -> sum([x for x in v]), [1.1,2.2,3.3]) == ([1, 1, 1],)
end

@testset "mean" begin
  @test gradtest(mean, rand(2, 3))

  @test gradtest(x -> mean(x, dims=1), rand(2, 3))
  @test gradtest(x -> mean(x, dims=2), rand(2, 3))
  @test gradtest(x -> mean(x, dims=3), rand(2, 3, 4))

  @test gradtest(x -> mean(x, dims=[1, 2]), rand(2, 3, 4))
end

@testset "maximum" begin
  @test gradtest(maximum, rand(2, 3))

  @test gradtest(x -> maximum(x, dims=1), rand(2, 3))
  @test gradtest(x -> maximum(x, dims=2), rand(2, 3))
  @test gradtest(x -> maximum(x, dims=3), rand(2, 3, 4))

  @test gradtest(x -> maximum(x, dims=[1, 2]), rand(2, 3, 4))

  @test gradient(x -> 1 / maximum(x), [1., 2, 3])[1] == [0, 0, -1/9]
end

@testset "minimum" begin
  @test gradtest(minimum, rand(2, 3))

  @test gradtest(x -> minimum(x, dims=1), rand(2, 3))
  @test gradtest(x -> minimum(x, dims=2), rand(2, 3))
  @test gradtest(x -> minimum(x, dims=3), rand(2, 3, 4))

  @test gradtest(x -> minimum(x, dims=[1, 2]), rand(2, 3, 4))
end

@testset "(p)inv" begin
  rng, P, Q = MersenneTwister(123456), 13, 11
  A, B, C = randn(rng, P, Q), randn(rng, P, P), randn(Q, P)
  @test gradtest(pinv, A)
  @test gradtest(inv, B)
  @test gradtest(pinv, C)
end

@testset "multiplication" begin
  @testset "matrix-matrix" begin
    rng, M, P, Q = MersenneTwister(123456), 13, 7, 11
    @test gradtest(*, randn(rng, M, P), randn(rng, P, Q))
    @test gradtest(*, randn(rng, M, P), randn(rng, P))
    @test gradtest(*, randn(rng, M, 1), randn(rng, 1, Q))
    @test gradtest(*, randn(rng, M), randn(rng, 1, Q))
    @test gradtest(*, randn(rng, 10)', randn(rng, 10))

    let
      y, back = Zygote.forward(*, randn(rng, M, P), randn(rng, P))
      @test last(back(randn(rng, M))) isa Vector
    end
    let
      y, back = Zygote.forward(*, randn(rng, M), randn(rng, 1, P))
      @test first(back(randn(rng, M, P))) isa Vector
    end
  end
end

@testset "backsolve" begin
  rng, M, P, Q = MersenneTwister(123456), 13, 10, 9
  X, Y, y = randn(rng, P, P), randn(rng, P, Q), randn(rng, P)
  A, B = randn(rng, P, M), randn(P, Q)
  D = collect(Diagonal(randn(rng, P)))
  L = collect(LowerTriangular(randn(rng, P, P)))
  L[diagind(L)] .= 1 .+ 0.01 .* randn(rng, P)
  U = collect(UpperTriangular(randn(rng, P, P)))
  U[diagind(U)] .= 1 .+ 0.01 .* randn(rng, P)

  # \ (Dense square)
  @test gradtest(\, X, Y)
  @test gradtest(\, X, y)

  # \ (Dense rectangular)
  @test gradtest(\, A, Y)
  @test gradtest(\, A, y)
  @test gradtest(\, B, Y)
  @test gradtest(\, B, y)

  # \ (Diagonal)
  @test gradtest(\, D, Y)
  @test gradtest(\, D, y)
  @test gradtest((D, Y)-> Diagonal(D) \ Y, D, Y)
  @test gradtest((D, Y)-> Diagonal(D) \ Y, D, y)

  # \ (LowerTriangular)
  @test gradtest(\, L, Y)
  @test gradtest(\, L, y)
  @test gradtest((L, Y) -> LowerTriangular(L) \ Y, L, Y)
  @test gradtest((L, Y) -> LowerTriangular(L) \ Y, L, y)

  # \ (UpperTriangular)
  @test gradtest(\, U, Y)
  @test gradtest(\, U, y)
  @test gradtest((U, Y) -> UpperTriangular(U) \ Y, U, Y)
  @test gradtest((U, Y) -> UpperTriangular(U) \ Y, U, y)

  # /
  @test gradtest(/, Y', X)
  @test gradtest((y, X)->y' / X, y, X)

  # / (rectangular)
  @test gradtest(/, Y', A')
  @test gradtest((y, A)->y' / A', y, A)
  @test gradtest(/, Y', B')
  @test gradtest((y, A)->y' / A', y, B)

  # / (Diagonal)
  @test gradtest((D, Y) -> Y' / D, D, Y)
  @test gradtest((D, Y) -> Y' / D, D, y)
  @test gradtest((D, Y)-> Y' / Diagonal(D), D, Y)
  @test gradtest((D, Y)-> Y' / Diagonal(D), D, y)

  # / (LowerTriangular)
  @test gradtest((L, Y) -> Y' / L, L, Y)
  @test gradtest((L, Y) -> Y' / L, L, y)
  @test gradtest((L, Y) -> Y' / LowerTriangular(L), L, Y)
  @test gradtest((L, Y) -> Y' / LowerTriangular(L), L, y)

  # / (UpperTriangular)
  @test gradtest((U, Y) -> Y' / U, U, Y)
  @test gradtest((U, Y) -> Y' / U, U, y)
  @test gradtest((U, Y) -> Y' / UpperTriangular(U), U, Y)
  @test gradtest((U, Y) -> Y' / UpperTriangular(U), U, y)

  @testset "Cholesky" begin

    # Check that the forwards pass computes the correct thing.
    @test Zygote.forward(X->cholesky(X * X' + I) \ Y, X)[1] == cholesky(X * X' + I) \ Y
    @test gradtest(X->cholesky(X * X' + I) \ Y, X)
    @test gradtest(Y->cholesky(X * X' + I) \ Y, Y)
    @test gradtest(X->cholesky(X * X' + I) \ y, X)
    @test gradtest(y->cholesky(X * X' + I) \ y, y)
  end
end

@testset "Symmetric" begin
  rng, P = MersenneTwister(123456), 7
  A = randn(rng, P, P)
  @test gradtest(Symmetric, A)
  y, back = Zygote.forward(Symmetric, A)

  @testset "back(::Diagonal)" begin
    D̄ = Diagonal(randn(rng, P))
    @test back(Diagonal(D̄))[1] isa Diagonal
    @test back(Diagonal(D̄))[1] ≈ back(Matrix(D̄))[1]
  end
end

@testset "diag" begin
  rng, P = MersenneTwister(123456), 10
  A = randn(rng, P, P)
  @test gradtest(diag, A)
end

@testset "Diagonal" begin
  rng, P = MersenneTwister(123456), 10
  d = randn(rng, P)
  @test gradtest(Diagonal, d)
  y, back = Zygote.forward(Diagonal, d)
  D̄ = randn(rng, P, P)
  @test back(D̄) == back(Diagonal(D̄))
  @test back(D̄) == back((diag=diag(D̄),))
end

@testset "dense + UniformScaling" begin
  rng = MersenneTwister(123456)
  A, λ = randn(rng, 10, 10), randn(rng)
  @test gradtest(A->A + 5I, A)
  @test gradtest(λ->A + λ[1] * I, [λ])
end

@testset "cholesky" begin
  @testset "cholesky - dense" begin
    rng, N = MersenneTwister(123456), 5
    A = randn(rng, N, N)
    @test cholesky(A' * A + I) == first(Zygote.forward(A->cholesky(A' * A + I), A))
    @test gradtest(A->cholesky(A' * A + I).U, A)
    @test gradtest(A->logdet(cholesky(A' * A + I)), A)
  end
  @testset "cholesky - scalar" begin
    rng = MersenneTwister(123456)
    y, back = Zygote.forward(cholesky, 5.0 * ones(1, 1))
    y′, back′ = Zygote.forward(cholesky, 5.0)
    C̄ = randn(rng, 1, 1)
    @test back′((factors=C̄,))[1] isa Real
    @test back′((factors=C̄,))[1] ≈ back((factors=C̄,))[1][1, 1]
  end
  @testset "cholesky - Diagonal" begin
    rng, N = MersenneTwister(123456), 3
    D = Diagonal(exp.(randn(rng, N)))
    Dmat = Matrix(D)
    y, back = Zygote.forward(cholesky, Dmat)
    y′, back′ = Zygote.forward(cholesky, D)
    C̄ = (factors=randn(rng, N, N),)
    @test back′(C̄)[1] isa Diagonal
    @test diag(back′(C̄)[1]) ≈ diag(back(C̄)[1])
  end
end

@testset "lyap" begin
  rng, N = MersenneTwister(6865943), 5
  for i = 1:5
    A = randn(rng, N, N)
    C = randn(rng, N, N)
    @test gradtest(lyap, A, C)
  end
  @test gradcheck(x->lyap(x[1],x[2]),[3.1,4.6])
end

@testset "matrix exponential" begin
  rng, N = MersenneTwister(6865931), 8
  for i = 1:5
    A = randn(rng, N, N)
    @test gradtest(exp, A)
  end
end

using Distances

Zygote.refresh()

@testset "distances" begin
  rng, P, Q, D = MersenneTwister(123456), 10, 9, 8

   # Check sqeuclidean.
  let
    x, y = randn(rng, D), randn(rng, D)
    @test gradtest(x->sqeuclidean(x, y), x)
    @test gradtest(y->sqeuclidean(x, y), y)
  end

   # Check binary colwise.
  let
    X, Y = randn(rng, D, P), randn(rng, D, P)
    @test gradtest(X->colwise(SqEuclidean(), X, Y), X)
    @test gradtest(Y->colwise(SqEuclidean(), X, Y), Y)
  end

   # Check binary pairwise.
  let
    X, Y = randn(rng, D, P), randn(rng, D, Q)
    @test gradtest(X->pairwise(SqEuclidean(), X, Y; dims=2), X)
    @test gradtest(Y->pairwise(SqEuclidean(), X, Y; dims=2), Y)
  end
  let
    Xt, Yt = randn(rng, P, D), randn(rng, Q, D)
    @test gradtest(Xt->pairwise(SqEuclidean(), Xt, Yt; dims=1), Xt)
    @test gradtest(Yt->pairwise(SqEuclidean(), Xt, Yt; dims=1), Yt)
  end

   # Check unary pairwise.
  @test gradtest(X->pairwise(SqEuclidean(), X; dims=2), randn(rng, D, P))
  @test gradtest(Xt->pairwise(SqEuclidean(), Xt; dims=1), randn(rng, P, D))
end

function cat_test(f, A::Union{AbstractVector, AbstractMatrix}...)
  @test gradtest(f, A...)
  Z, back = Zygote.forward(f, A...)
  Ā = back(randn(size(Z)))
  @test all(map((a, ā)->ā isa typeof(a), A, Ā))
end

@testset "vcat" begin

  # Vector-only.
  cat_test(vcat, randn(1))
  cat_test(vcat, randn(10))

  cat_test(vcat, randn(1), randn(1))
  cat_test(vcat, randn(5), randn(1))
  cat_test(vcat, randn(1), randn(6))
  cat_test(vcat, randn(5), randn(6))

  # Matrix-only.
  for c in [1, 2], r1 in [1, 2], r2 in [1, 2]
    cat_test(vcat, randn(r1, c))
    cat_test(vcat, randn(r1, c), randn(r2, c))
  end

  # Matrix-Vector / Vector-Matrix / Vector-Matrix-Vector.
  for r in [1, 2]
    cat_test(vcat, randn(r, 1), randn(r))
    cat_test(vcat, randn(r), randn(r, 1))
    cat_test(vcat, randn(r), randn(r, 1), randn(r))
  end
end

@testset "hcat" begin

  # Vector-only.
  for r in [1, 2]
    cat_test(hcat, randn(r))
    cat_test(hcat, randn(r), randn(r))
  end

  # Matrix-only.
  for r in [1, 2], c1 in [1, 2], c2 in [1, 2]
    cat_test(hcat, randn(r, c1), randn(r, c2))
  end

  # Matrix-Vector / Vector-Matrix / Vector-Matrix-Vector.
  for r in [1, 2], c in [1, 2]
    cat_test(hcat, randn(r, c), randn(r))
    cat_test(hcat, randn(r), randn(r, c))
    cat_test(hcat, randn(r), randn(r, c), randn(r))
  end
end

@testset "hvcat" begin
  @test gradient(xs -> hvcat((2,2),xs...)[1,1], [1,2,3,4])[1] == (1,0,0,0)
  @test gradient(xs -> hvcat((2,2),xs...)[2,1], [1,2,3,4])[1] == (0,0,1,0)
  @test gradient(xs -> hvcat((2,2),xs...)[1,2], [1,2,3,4])[1] == (0,1,0,0)
  @test gradient(xs -> hvcat((2,2),xs...)[2,2], [1,2,3,4])[1] == (0,0,0,1)
end

@testset "one(s) and zero(s)" begin
  @test Zygote.gradient(x->sum(ones(size(x))), randn(5))[1] isa Nothing
  @test Zygote.gradient(x->sum(one(x)), randn(3, 3))[1] isa Nothing
  @test Zygote.gradient(x->sum(zeros(size(x))), randn(7))[1] isa Nothing
  @test Zygote.gradient(x->sum(zero(x)), randn(3))[1] isa Nothing
end

import StatsFuns

Zygote.refresh()

@testset "xlogx" begin
  @test gradcheck(x->2.5 * StatsFuns.xlogx(x[1]), [1.0])
  @test gradcheck(x->2.5 * StatsFuns.xlogx(x[1]), [2.45])
end

@testset "logistic" begin
  @test gradcheck(x->3.0 * StatsFuns.logistic(x[1]), [-5.0])
  @test gradcheck(x->3.0 * StatsFuns.logistic(x[1]), [-1.0])
  @test gradcheck(x->3.0 * StatsFuns.logistic(x[1]), [-eps()])
  @test gradcheck(x->3.0 * StatsFuns.logistic(x[1]), [0.0])
  @test gradcheck(x->3.0 * StatsFuns.logistic(x[1]), [eps()])
  @test gradcheck(x->3.0 * StatsFuns.logistic(x[1]), [1.0])
  @test gradcheck(x->3.0 * StatsFuns.logistic(x[1]), [5.0])
end

@testset "logit" begin
  @test gradcheck(x->5.0 * StatsFuns.logit(x[1]), [0.1])
  @test gradcheck(x->5.0 * StatsFuns.logit(x[1]), [0.3])
  @test gradcheck(x->5.0 * StatsFuns.logit(x[1]), [0.5])
  @test gradcheck(x->5.0 * StatsFuns.logit(x[1]), [0.7])
  @test gradcheck(x->5.0 * StatsFuns.logit(x[1]), [0.9])
end

function test_log1pexp(T, xs)
  y = T(4.3)
  for x in xs
    @test gradcheck(x->y * StatsFuns.log1pexp(x[1]), [x])
  end
end

@testset "log1pexp" begin
  @testset "Float64" begin
    @testset "x ∈ (-∞, 18.0)" begin
      test_log1pexp(Float64, [-1000.0, -50.0, -25.0, -10.0, 0.0, 10.0, 18.0 - eps()])
    end
    @testset "x ∈ [18.0, 33.3)" begin
      test_log1pexp(Float64, [18.0, 18.0 + eps(), 33.3 - eps()])
    end
    @testset "x ∈ [33.3, ∞)" begin
      test_log1pexp(Float64, [33.3, 33.3 + eps(), 100.0])
    end
  end
end

@testset "log1psq" begin
  rng = MersenneTwister(123456)
  @testset "Float64" begin
    for x in [-10.0, -5.0, -1.0, -eps(), 0.0, eps(), 1.0, 5.0, 10.0]
      @test gradcheck(x->5.1 * StatsFuns.log1psq(x[1]), [x])
    end
  end
end

@testset "logsumexp" begin
  rng = MersenneTwister(123456)
  @testset "Float64" begin
    @test gradtest(StatsFuns.logsumexp, randn(rng, 1))
    @test gradtest(StatsFuns.logsumexp, randn(rng, 1, 1))
    @test gradtest(StatsFuns.logsumexp, randn(rng, 3))
    @test gradtest(StatsFuns.logsumexp, randn(rng, 3, 4, 5))
  end
end

@testset "* sizing" begin
  @test size(Zygote.gradient((x, y)->sum(x * y), randn(1, 1), randn(1, 10))[1]) == (1, 1)
  @test size(Zygote.gradient((x, y)->sum(x * y), randn(1, 1), randn(1, 10))[2]) == (1, 10)
end

@testset "broadcast" begin
  if !Zygote.usetyped
    @test gradient(x -> sum(sin.(x)), Diagonal(randn(3)))[1][2] == 1
  end
end

using Zygote: Buffer

@testset "Buffer" begin
  @test gradient([1, 2, 3]) do x
    b = Buffer(x)
    b[:] = x
    return sum(copy(b))
  end == ([1,1,1],)

  function vstack(xs)
    buf = Buffer(xs, length(xs), 5)
    for i = 1:5
      buf[:, i] = xs
    end
    return copy(buf)
  end

  @test gradient(x -> sum(vstack(x)), [1, 2, 3]) == ([5, 5, 5],)

  buf = Buffer([1, 2, 3])
  buf[1] = 1
  copy(buf)
  @test_throws ErrorException buf[1] = 1
  @test eltype(buf) === Int
  @test length(buf) === 3
  @test ndims(buf) === 1
  @test size(buf) === (3, )
  @test size(buf, 2) === 1
  @test axes(buf) == (1:3, )
  @test axes(buf, 2) == 1:1
  @test eachindex(buf) == 1:3
  @test stride(buf, 2) === 3
  @test strides(buf) === (1, )
end

@testset "FillArrays" begin
  @test gradcheck(x->sum(Fill(x[], (2, 2))), [0.1])
  @test first(Zygote.gradient(sz->sum(Ones(sz)), 6)) === nothing
  @test first(Zygote.gradient(sz->sum(Zeros(sz)), 6)) === nothing
end

@testset "AbstractArray Addition / Subtraction / Negation" begin
  rng, M, N, P = MersenneTwister(123567), 3, 7, 11
  A, B = randn(rng, M, N, P), randn(rng, M, N, P)
<<<<<<< HEAD
  @test gradtest(+, A, B)
  @test gradtest(-, A, B)
  @test gradtest(-, A)
end

@testset "FFTW" begin
  x=[-0.353213 -0.789656 -0.270151; -0.95719 -1.27933 0.223982]
  # gradient of ifft(rfft) must be 1
  @test gradient((x)->real(ifft(fft(x))[1]),x)[1][1] == 1.0+0.0im
  @test gradient((x)->real(fft(ifft(x))[1]),x)[1][1] == 1.0+0.0im

  # check ffts for individual dimensions
  @test gradient((x)->sum(abs.(FFTW.fft(x))),x)[1] ≈ gradient((x)->sum(abs.(FFTW.fft(FFTW.fft(x,1),2))),x)[1]
  @test gradient((x)->abs(sum((FFTW.fft(x)))),x)[1] ≈ gradient((x)->abs(sum(FFTW.fft(FFTW.fft(x,1),2))),x)[1]
  @test gradient((x, dims)->sum(abs.(FFTW.fft(x,dims))),x,(1,2))[1] ≈ gradient((x)->sum(abs.(FFTW.fft(x))),x)[1]
  @test gradient((x)->sum(abs.(FFTW.fft(x,(1,2)))),x)[1] ≈ gradient((x)->sum(abs.(FFTW.fft(FFTW.fft(x,1),2))),x)[1]
  @test gradient((x, dims)->sum(abs.(FFTW.ifft(x,dims))),x,(1,2))[1] ≈ gradient((x)->sum(abs.(FFTW.ifft(x))),x)[1]
  @test gradient((x)->sum(abs.(FFTW.ifft(x,(1,2)))),x)[1] ≈ gradient((x)->sum(abs.(FFTW.ifft(FFTW.ifft(x,1),2))),x)[1]

  @test gradcheck(x->sum(abs.(FFTW.fft(x))), x)
  @test gradcheck(x->sum(abs.(FFTW.ifft(x))), x)
  @test gradcheck(x->sum(abs.(FFTW.fft(x, 1))), x)
  @test gradcheck(x->sum(abs.(FFTW.ifft(x, 1))), x)

=======
  gradtest(+, A, B)
  gradtest(-, A, B)
  gradtest(-, A)
end

@testset "FillArrays" begin
  rng, M, N = MersenneTwister(123456), 7, 11
  x, y = randn(rng), randn(rng)
  @test Zygote.gradient(x->sum(Fill(x, N)), x)[1] == N
  @test Zygote.gradient(x->sum(Fill(x, N, 3, 4)), x)[1] == N * 3 * 4
  @test Zygote.gradient((x, y)->sum(Fill(x, N)), x, y) == (N, nothing)

  let
    out, back = Zygote.forward(sum, Fill(x, N))
    @test back(nothing) isa Nothing
  end

  z = randn(rng, N)
  @test gradtest(x->Fill(first(x), N), [x])
  let
    out, back = Zygote.forward(x->Fill(x, N), x)
    @test out == Fill(x, N)
    @test first(back(Fill(y, N))) ≈ y * N
  end

  # Test unary broadcasting gradients.
  out, back = Zygote.forward(x->exp.(x), Fill(x, N))
  @test out isa Fill
  @test out == Fill(exp(x), N)
  @test back(Ones(N))[1] isa Fill
  @test back(Ones(N))[1] == Ones(N) .* exp(x)
  @test back(ones(N))[1] isa Vector
  @test back(ones(N))[1] == ones(N) .* exp(x)
  @test gradtest(x->exp.(Fill(3 * first(x), N)), [x])

  @testset "broadcast + and *" begin
    for sx in [(M, N), (M, 1), (1, N), (1, 1)]
      for sy in [(M, N), (M, 1), (1, N), (1, 1)]
        z = randn(rng, broadcast_shape(sx, sy))

        # Addition
        @test gradtest((x, y)->Fill(first(x), sx...) .+ Fill(first(y), sy...), [x], [y])
        @test gradtest(x->Fill(first(x), sx...) .+ Ones(sy...), [x])
        @test gradtest(x->Fill(first(x), sx...) .+ Zeros(sy...), [x])
        @test gradtest(y->Ones(sx...) .+ Fill(first(y), sy...), [y])
        @test gradtest(y->Zeros(sx...) .+ Fill(first(y), sy...), [y])

        # Multiplication
        @test gradtest((x, y)->Fill(first(x), sx...) .* Fill(first(y), sy...), [x], [y])
        @test gradtest(x->Fill(first(x), sx...) .* Ones(sy...), [x])
        @test gradtest(x->Fill(first(x), sx...) .* Zeros(sy...), [x])
        @test gradtest(y->Ones(sx...) .* Fill(first(y), sy...), [y])
        @test gradtest(y->Zeros(sx...) .* Fill(first(y), sy...), [y])
      end
    end
  end
>>>>>>> 4d123798
end<|MERGE_RESOLUTION|>--- conflicted
+++ resolved
@@ -571,7 +571,6 @@
 @testset "AbstractArray Addition / Subtraction / Negation" begin
   rng, M, N, P = MersenneTwister(123567), 3, 7, 11
   A, B = randn(rng, M, N, P), randn(rng, M, N, P)
-<<<<<<< HEAD
   @test gradtest(+, A, B)
   @test gradtest(-, A, B)
   @test gradtest(-, A)
@@ -596,10 +595,6 @@
   @test gradcheck(x->sum(abs.(FFTW.fft(x, 1))), x)
   @test gradcheck(x->sum(abs.(FFTW.ifft(x, 1))), x)
 
-=======
-  gradtest(+, A, B)
-  gradtest(-, A, B)
-  gradtest(-, A)
 end
 
 @testset "FillArrays" begin
@@ -653,5 +648,4 @@
       end
     end
   end
->>>>>>> 4d123798
 end