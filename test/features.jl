--- conflicted
+++ resolved
@@ -212,7 +212,21 @@
   x
 end == 2
 
-<<<<<<< HEAD
+# Gradient of closure
+grad_closure(x) = 2x
+
+Zygote.@adjoint (f::typeof(grad_closure))(x) = f(x), Δ -> (1, 2)
+
+Zygote.usetyped && Zygote.refresh()
+
+@test gradient((f, x) -> f(x), grad_closure, 5) == (1, 2)
+
+if !Zygote.usetyped
+  invokable(x) = 2x
+  invokable(x::Integer) = 3x
+  @test gradient(x -> invoke(invokable, Tuple{Any}, x), 5) == (2,)
+end
+
 # Mutation
 
 @test gradient([1, 2],3) do x, y
@@ -226,20 +240,4 @@
   y = x ⋅ x
   x[1] = 3
   y
-end == ([2, 4],)
-=======
-# Gradient of closure
-grad_closure(x) = 2x
-
-Zygote.@adjoint (f::typeof(grad_closure))(x) = f(x), Δ -> (1, 2)
-
-Zygote.usetyped && Zygote.refresh()
-
-@test gradient((f, x) -> f(x), grad_closure, 5) == (1, 2)
-
-if !Zygote.usetyped
-  invokable(x) = 2x
-  invokable(x::Integer) = 3x
-  @test gradient(x -> invoke(invokable, Tuple{Any}, x), 5) == (2,)
-end
->>>>>>> f6a5cab1
+end == ([2, 4],)