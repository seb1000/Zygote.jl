--- conflicted
+++ resolved
@@ -185,9 +185,8 @@
 
 @test gradient(() -> sum(W * x), Params([W]))[W] == [1 2; 1 2]
 
-<<<<<<< HEAD
-@test gradient(x -> one(eltype(x)), rand(10)) == nothing
-=======
+@test gradient(x -> one(eltype(x)), rand(10)) == (nothing,)
+
 @test derivative(2) do x
   H = [1 x; 3 4]
   sum(H)
@@ -213,5 +212,4 @@
     x *= 3
   end
   x
-end == 2
->>>>>>> eb101b40
+end == 2