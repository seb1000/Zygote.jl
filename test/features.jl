--- conflicted
+++ resolved
@@ -258,7 +258,22 @@
   end == (1,)
 end
 
-<<<<<<< HEAD
+@test gradient(x -> [x][1].a, Foo(1, 1)) == ((a=1, b=nothing),)
+
+@test gradient((a, b) -> Zygote.hook(-, a)*b, 2, 3) == (-3, 2)
+
+@test gradient(5) do x
+  forwarddiff(x -> x^2, x)
+end == (10,)
+
+@test gradient(1) do x
+  if true
+  elseif true
+    nothing
+  end
+  x + x
+end == (2,)
+
 # Mutation
 
 @test gradient([1, 2],3) do x, y
@@ -272,21 +287,4 @@
   y = x ⋅ x
   x[1] = 3
   y
-end == ([2, 4],)
-=======
-@test gradient(x -> [x][1].a, Foo(1, 1)) == ((a=1, b=nothing),)
-
-@test gradient((a, b) -> Zygote.hook(-, a)*b, 2, 3) == (-3, 2)
-
-@test gradient(5) do x
-  forwarddiff(x -> x^2, x)
-end == (10,)
-
-@test gradient(1) do x
-  if true
-  elseif true
-    nothing
-  end
-  x + x
-end == (2,)
->>>>>>> c49455bd
+end == ([2, 4],)