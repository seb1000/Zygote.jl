--- conflicted
+++ resolved
@@ -47,20 +47,6 @@
 
 function forward_stacks!(adj, F)
   stks, recs = [], []
-<<<<<<< HEAD
-  for fb = 1:length(adj.perm)
-    for α in alphauses(adj.back, invperm(adj.perm)[fb])
-      if fb == 1
-        push!(recs, α)
-      else
-        T = exprtype(adj.forw, α)
-        stk = insert_node!(adj.forw, 1, xstack(T)...)
-        push!(recs, stk)
-        loc, attach_after = afterphi(adj.forw, α.id+1)
-        insert_node!(adj.forw, loc, Any, xcall(Zygote, :_push!, stk, α), attach_after)
-      end
-      push!(stks, (invperm(adj.perm)[fb], alpha(α)))
-=======
   for fb in adj.perm, α in alphauses(adj.back, invperm(adj.perm)[fb])
     if fb == 1
       pushfirst!(recs, α)
@@ -69,7 +55,6 @@
       stk = insert_node!(adj.forw, 1, xstack(T)...)
       pushfirst!(recs, stk)
       insert_blockend!(adj.forw, blockidx(adj.forw, α.id), Any, xcall(Zygote, :_push!, stk, α))
->>>>>>> eb101b40
     end
     pushfirst!(stks, (invperm(adj.perm)[fb], alpha(α)))
   end
@@ -100,18 +85,14 @@
     repl = Dict()
     for (i, (b′, α)) in enumerate(stks)
       b == b′ || continue
-      loc, attach_after = afterphi(ir, range(ir.cfg.blocks[b])[1])
-      loc = max(2, loc)
+      loc, after = afterphi(ir, range(ir.cfg.blocks[b])[1])
+      loc = max(2,loc)
       if adj.perm[b′] == 1
-<<<<<<< HEAD
-        val = insert_node!(ir, loc, Any, xcall(:getindex, t, i+nargs), attach_after)
-=======
-        val = insert_node!(ir, loc, Any, xcall(:getindex, t, i))
->>>>>>> eb101b40
+        val = insert_node!(ir, loc, Any, xcall(:getindex, t, i), after)
       else
         stk = insert_node!(ir, 1, Any, xcall(:getindex, t, i))
         stk = insert_node!(ir, 1, Any, xcall(Zygote, :Stack, stk))
-        val = insert_node!(ir, loc, Any, xcall(:pop!, stk), attach_after)
+        val = insert_node!(ir, loc, Any, xcall(:pop!, stk), after)
       end
       repl[α] = val
     end
