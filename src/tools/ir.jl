import Core: SSAValue, GotoNode, Compiler
import Core: Typeof
import Core.Compiler: CodeInfo, IRCode, CFG, BasicBlock, Argument, ReturnNode,
  NullLineInfo, just_construct_ssa, compact!, NewNode, InferenceState, OptimizationState,
  GotoIfNot, PhiNode, PiNode, StmtRange, IncrementalCompact, insert_node!, insert_node_here!,
  compact!, finish, DomTree, construct_domtree, dominates, userefs, widenconst, types, verify_ir
using InteractiveUtils: typesof

function afterphi(ir, loc)
    if isa(ir.stmts[loc], PhiNode)
        if isa(ir.stmts[loc+1], PhiNode)
            return afterphi(ir, loc+1)
        end
        return (loc, true)
    end
    return (loc, false)
end

function insert_blockstart!(ir::IRCode, pos, typ, val)
    (loc, attach_after) = afterphi(ir, ir.cfg.blocks[pos].stmts[1])
    insert_node!(ir, loc, typ, val, attach_after)
end

function insert_blockend!(ir::IRCode, pos, typ, val)
  i = first(ir.cfg.blocks[pos].stmts)
  j = last(ir.cfg.blocks[pos].stmts)
  if !(ir.stmts[j] isa Union{GotoNode,GotoIfNot,ReturnNode})
    return insert_node!(ir, j, typ, val, true)
  end
  while j > i && ir.stmts[j-1] isa Union{GotoNode,GotoIfNot,ReturnNode}
    j -= 1
  end
  insert_node!(ir, j, typ, val)
end

function finish_dc(ic::IncrementalCompact)
  Compiler.non_dce_finish!(ic)
  return Compiler.complete(ic)
end

function _compact!(code::IRCode)
    compact = IncrementalCompact(code)
    foreach(x -> nothing, compact)
    return finish_dc(compact), compact.ssa_rename
end

function argmap(f, @nospecialize(stmt))
    urs = userefs(stmt)
    for op in urs
        val = op[]
        if isa(val, Argument)
            op[] = f(val)
        end
    end
    return urs[]
end

exprtype(ir::IRCode, x::Argument) = widenconst(ir.argtypes[x.n])
exprtype(ir::IRCode, x::SSAValue) = widenconst(types(ir)[x])
exprtype(ir::IRCode, x::GlobalRef) = isconst(x.mod, x.name) ? Typeof(getfield(x.mod, x.name)) : Any
exprtype(ir::IRCode, x::QuoteNode) = Typeof(x.value)
# probably can fall back to any here
exprtype(ir::IRCode, x::Union{Type,Number,Nothing,Tuple,Function,Val,String}) = Typeof(x)
exprtype(ir::IRCode, x::Expr) = error(x)

rename(x, m) = x
rename(x::SSAValue, m) = m[x.id]
rename(xs::AbstractVector, m) = map(x -> rename(x, m), xs)
rename(xs::AbstractSet, m) = Set(rename(x, m) for x in xs)
rename(d::AbstractDict, m) = Dict(k => rename(v, m) for (k, v) in d)

function usages(ir)
  us = Dict()
  for i = 1:length(ir.stmts), u in userefs(ir.stmts[i])
    push!(get!(us, u[], []), SSAValue(i))
  end
  return us
end

function blockidx(ir, i::Integer)
  i = findlast(x -> x <= i, ir.cfg.index)
  i == nothing ? 1 : i+1
end

blockidx(ir, i::SSAValue) = blockidx(ir, i.id)

<<<<<<< HEAD
Base.range(b::BasicBlock) = b.stmts.start:b.stmts.stop
=======
if VERSION > v"1.1.0-DEV.560"
  Base.range(b::BasicBlock) = b.stmts.start:b.stmts.stop
else
  Base.range(b::BasicBlock) = b.stmts.first:b.stmts.last
end
>>>>>>> eb101b40

xcall(mod::Module, f::Symbol, args...) = Expr(:call, GlobalRef(mod, f), args...)
xcall(f::Symbol, args...) = xcall(Base, f, args...)

const unreachable = ReturnNode()

# Dominance frontiers

function domfront(cfg, dt = construct_domtree(cfg))
  fronts = [Set{Int}() for _ in cfg.blocks]
  for b = 1:length(cfg.blocks)
    length(cfg.blocks[b].preds) >= 2 || continue
    for p in cfg.blocks[b].preds
      runner = p
      while runner != dt.idoms[b]
        runner == b && break
        push!(fronts[runner], b)
        runner = dt.idoms[runner]
      end
    end
  end
  return fronts
end<|MERGE_RESOLUTION|>--- conflicted
+++ resolved
@@ -84,15 +84,11 @@
 
 blockidx(ir, i::SSAValue) = blockidx(ir, i.id)
 
-<<<<<<< HEAD
-Base.range(b::BasicBlock) = b.stmts.start:b.stmts.stop
-=======
 if VERSION > v"1.1.0-DEV.560"
   Base.range(b::BasicBlock) = b.stmts.start:b.stmts.stop
 else
   Base.range(b::BasicBlock) = b.stmts.first:b.stmts.last
 end
->>>>>>> eb101b40
 
 xcall(mod::Module, f::Symbol, args...) = Expr(:call, GlobalRef(mod, f), args...)
 xcall(f::Symbol, args...) = xcall(Base, f, args...)
