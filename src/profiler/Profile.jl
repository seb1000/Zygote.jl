--- conflicted
+++ resolved
@@ -46,17 +46,6 @@
   children::Vector{Node}
 end
 
-<<<<<<< HEAD
-merge(a::Node, b::Node) = Node(a.file, a.line, a.size + b.size, merge(vcat(a.children, b.children)))
-
-function merge(ns)
-  d = Dict()
-  for n in ns
-    k = (n.file, n.line)
-    d[k] = haskey(d, k) ? merge(d[k], n) : n
-  end
-  return collect(values(d))
-=======
 sumsize(cs) = isempty(cs) ? 0 : sum(x->x.size,cs)
 
 Node(func, file, line, cs) = Node(func, file, line, sumsize(cs), cs)
@@ -71,7 +60,6 @@
     i == nothing ? push!(ds, c) : (ds[i] = merge(ds[i], c))
   end
   return ds
->>>>>>> 07950c51
 end
 
 function profile(x, seen)
@@ -88,21 +76,11 @@
   return merge(ls)
 end
 
-<<<<<<< HEAD
-function profile(x::Pullback, seen)
-  ns = merge(map(x -> profile(x, seen), children(x)))
-  Node(loc(x)..., sum(x -> x.size, ns), ns)
-end
-
-profile(x) = profile(x, IdSet())
-
-=======
 function profile(x)
   cs = profile(x, IdSet())
   Node(Symbol(""), "", -1, cs)
 end
 
->>>>>>> 07950c51
 @init @require Atom="c52e3926-4ff0-5f6e-af25-54175e0327b1" begin
   function tojson(n::Node)
     name, path = Atom.expandpath(string(n.file))
