# Interfaces

accum() = nothing
accum(x) = x

accum(x, y) =
  x == nothing ? y :
  y == nothing ? x :
  x + y

accum(x, y, zs...) = accum(accum(x, y), zs...)

accum(x::Tuple, y::Tuple) = accum.(x, y)
accum(x::AbstractArray, y::AbstractArray) = accum.(x, y)

@generated function accum(x::NamedTuple, y::NamedTuple)
  grad(x) = x in fieldnames(y) ? :(y.$x) : :nothing
  Expr(:tuple, [:($f=accum(x.$f, $(grad(f)))) for f in fieldnames(x)]...)
end

# Core functions

@nograd Core.apply_type, Core.typeof, nfields, fieldtype,
  (==), (===), (>=), (<), (>), isempty

@adjoint (::Type{V})(x...) where V<:Val = V(x...), _ -> nothing

@adjoint ifelse(cond::Bool, t, f) =
  ifelse(cond, t, f),
  Δ -> cond ? (Δ, zero(Δ)) : (zero(Δ), Δ)

@adjoint Base.typeassert(x, T) = Base.typeassert(x, T), Δ -> (Δ, nothing)

@generated function accum_param(cx::Context, x, Δ)
  isbitstype(x) && return
  quote
    k = Key(x)
    haskey(cache(cx), k) && (cache(cx)[k] = accum(cache(cx)[k],Δ))
    return
  end
end

unwrap(x) = x

@adjoint unwrap(x) = unwrap(x), Δ ->(accum_param(__context__, x, Δ); (Δ,))

# Tuples

@adjoint tuple(xs...) = xs, identity

@adjoint getindex(xs::NTuple{N,Any}, i::Integer) where N =
  (xs[i], Δ -> (ntuple(j -> i == j ? Δ : nothing, Val(N)), nothing))

# Needed for iteration lowering
@adjoint Core.getfield(xs::NTuple{N,Any}, i::Integer) where N =
  (xs[i], Δ -> (ntuple(j -> i == j ? Δ : nothing, Val(N)), nothing))

@adjoint function Base.first(xs::Tuple)
  drest = map(_->nothing, tail(xs))
  first(xs), Δ -> ((Δ, drest...),)
end

_empty(x) = length(x)
_empty(x::Tuple) = map(_->nothing, x)

_unapply(t::Integer, xs) = xs[1:t], xs[t+1:end]
_unapply(t, xs) = first(xs), tail(xs)
_unapply(t::Tuple{}, xs) = (), xs

function _unapply(t::Tuple, xs)
  t1, xs1 = _unapply(first(t), xs)
  t2, xs2 = _unapply(tail(t), xs1)
  (t1, t2...), xs2
end

unapply(t, xs) = _unapply(t, xs)[1]

@adjoint function Core._apply(f, args...)
  y, back = Core._apply(_forward, (__context__, f), args...)
  st = map(_empty, args)
  y, function (Δ)
    Δ = back(Δ)
    (first(Δ), unapply(st, Base.tail(Δ))...)
  end
end

# Structs

deref!(x) = x

function deref!(x::Ref)
  d = x[]
  x[] = nothing
  return d
end

@generated nt_nothing(x) = Expr(:tuple, [:($f=nothing) for f in fieldnames(x)]...)

@generated pair(::Val{k}, v) where k = :($k = v,)

# TODO make this inferrable
# Right now constant prop is too fragile ...
@adjoint function getfield(x, f::Symbol)
  val = getfield(x, f)
  unwrap(val), function (Δ)
    accum_param(__context__, val, Δ)
    if isimmutable(x)
      ((;nt_nothing(x)...,pair(Val(f), Δ)...), nothing)
    else
      dx = getfield(grad_mut(__context__, x), f)
      dx[] = accum(dx[], Δ)
      return
    end
  end
end

# ... so we have Zygote call this version where we can.
literal_getproperty(x, ::Val{f}) where f = getproperty(x, f)

@adjoint function literal_getproperty(x, ::Val{f}) where f
  val = getproperty(x, f)
  function back(Δ)
    accum_param(__context__, val, Δ)
    if isimmutable(x)
      ((;nt_nothing(x)...,pair(Val(f), Δ)...), nothing)
    else
      dx = getfield(grad_mut(__context__, x), f)
      dx[] = accum(dx[], Δ)
      return
    end
  end
  unwrap(val), back
end

@generated function grad_mut(x)
  Expr(:tuple, [:($f = Ref{Any}(nothing)) for f in fieldnames(x)]...)
end

function grad_mut(cx::Context, x)
  T = Core.Compiler.return_type(grad_mut, Tuple{typeof(x)})
  k = Key(x)
  ch = cache(cx)
  if haskey(ch, k)
    ch[k]::T
  else
    ch[k] = grad_mut(x)
  end
end

@adjoint! function setfield!(x, f, val)
  y = setfield!(x, f, val)
  g = grad_mut(__context__, x)
  y, function (_)
    r = getfield(g, f)
    Δ = deref!(r)
    (nothing, nothing, Δ)
  end
end

@generated function __new__(T, args...)
  quote
    Base.@_inline_meta
    $(Expr(:new, :T, [:(args[$i]) for i = 1:length(args)]...))
  end
end

@generated function __splatnew__(T, args)
  quote
    Base.@_inline_meta
    $(Expr(:splatnew, :T, :args))
  end
end

struct Jnew{T,G,splat}
  g::G
end

Jnew{T}(g) where T = Jnew{T,typeof(g)}(g)

@adjoint! function __new__(T, args...)
  x = __new__(T, args...)
  g = !T.mutable || fieldcount(T) == 0 ? nothing : grad_mut(__context__, x)
  x, Jnew{T,typeof(g),false}(g)
end

@adjoint! function __splatnew__(T, args)
  x = __splatnew__(T, args)
  g = !T.mutable || fieldcount(T) == 0 ? nothing : grad_mut(__context__, x)
  x, Jnew{T,typeof(g),true}(g)
end

# TODO captured mutables + multiple calls to `back`
@generated function (back::Jnew{T,G,false})(Δ::Union{NamedTuple,Nothing}) where {T,G}
  !T.mutable && Δ == Nothing && return :nothing
  Δ = G == Nothing ? :Δ : :(back.g)
  :(nothing, $(map(f -> :(deref!($Δ.$f)), fieldnames(T))...))
end

<<<<<<< HEAD
# Mutable Primitives (e.g. arrays)

ismutvalue(x) = false

mutkey(x) = ismutvalue(x) ? Key(x) : nothing
mutkeys(xs...) = map(mutkey, xs)

function out_grad_mut(cx, k::Key, default)
  Δ = get(cache(cx), k, nothing)
  cache(cx)[k] = nothing
  return accum(Δ, default)
end

out_grad_mut(cx, ::Nothing, default) = default

out_grad_mut(cx, xs::Tuple, dxs) = map((x, dx) -> out_grad_mut(cx, x, dx), xs, dxs)
out_grad_mut(cx, xs::Tuple, ::Nothing) = nothing

function in_grad_mut(cx, k::Key, Δ)
  cache(cx)[k] = accum(get(cache(cx), k, nothing), Δ)
  return
end

in_grad_mut(cx, ::Nothing, Δ) = Δ

in_grad_mut(cx, ::Tuple, ::Nothing) = nothing

in_grad_mut(cx, xs::Tuple, dxs) = map((x, dx) -> in_grad_mut(cx, x, dx), xs, dxs)

mutback(cache, ks::NTuple{<:Any,Nothing}, ::Nothing, back) = back

function mutback(cx, xs, y, back::F) where F
  return function (dy)
    dxs = back(out_grad_mut(cx, y, dy))
    in_grad_mut(cx, xs, dxs)
  end
=======
@generated function (back::Jnew{T,G,true})(Δ::Union{NamedTuple,Nothing}) where {T,G}
  !T.mutable && Δ == Nothing && return :nothing
  Δ = G == Nothing ? :Δ : :(back.g)
  :(nothing, ($(map(f -> :(deref!($Δ.$f)), fieldnames(T))...),))
>>>>>>> bfcacfa9
end<|MERGE_RESOLUTION|>--- conflicted
+++ resolved
@@ -32,7 +32,7 @@
 @adjoint Base.typeassert(x, T) = Base.typeassert(x, T), Δ -> (Δ, nothing)
 
 @generated function accum_param(cx::Context, x, Δ)
-  isbitstype(x) && return
+  isbitstype(x) && return :Δ
   quote
     k = Key(x)
     haskey(cache(cx), k) && (cache(cx)[k] = accum(cache(cx)[k],Δ))
@@ -42,7 +42,7 @@
 
 unwrap(x) = x
 
-@adjoint unwrap(x) = unwrap(x), Δ ->(accum_param(__context__, x, Δ); (Δ,))
+@adjoint unwrap(x) = unwrap(x), Δ ->(accum_param(__context__, x, Δ),)
 
 # Tuples
 
@@ -196,7 +196,13 @@
   :(nothing, $(map(f -> :(deref!($Δ.$f)), fieldnames(T))...))
 end
 
-<<<<<<< HEAD
+
+@generated function (back::Jnew{T,G,true})(Δ::Union{NamedTuple,Nothing}) where {T,G}
+  !T.mutable && Δ == Nothing && return :nothing
+  Δ = G == Nothing ? :Δ : :(back.g)
+  :(nothing, ($(map(f -> :(deref!($Δ.$f)), fieldnames(T))...),))
+end
+
 # Mutable Primitives (e.g. arrays)
 
 ismutvalue(x) = false
@@ -233,10 +239,4 @@
     dxs = back(out_grad_mut(cx, y, dy))
     in_grad_mut(cx, xs, dxs)
   end
-=======
-@generated function (back::Jnew{T,G,true})(Δ::Union{NamedTuple,Nothing}) where {T,G}
-  !T.mutable && Δ == Nothing && return :nothing
-  Δ = G == Nothing ? :Δ : :(back.g)
-  :(nothing, ($(map(f -> :(deref!($Δ.$f)), fieldnames(T))...),))
->>>>>>> bfcacfa9
 end