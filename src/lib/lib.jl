# Interfaces

accum() = nothing
accum(x) = x

accum(x, y) =
  x == nothing ? y :
  y == nothing ? x :
  x + y

accum(x, y, zs...) = accum(accum(x, y), zs...)

accum(x::Tuple, y::Tuple) = accum.(x, y)
accum(x::AbstractArray, y::AbstractArray) = accum.(x, y)

@generated function accum(x::NamedTuple, y::NamedTuple)
  grad(x) = x in fieldnames(y) ? :(y.$x) : :nothing
  Expr(:tuple, [:($f=accum(x.$f, $(grad(f)))) for f in fieldnames(x)]...)
end

# Core functions

@nograd Core.apply_type, Core.typeof, nfields, fieldtype,
  (==), (===), (>=), (<), (>), isempty

@adjoint (::Type{V})(x...) where V<:Val = V(x...), _ -> nothing

@adjoint ifelse(cond::Bool, t, f) =
  ifelse(cond, t, f),
  Δ -> cond ? (Δ, zero(Δ)) : (zero(Δ), Δ)

@adjoint Base.typeassert(x, T) = Base.typeassert(x, T), Δ -> (Δ, nothing)

<<<<<<< HEAD
function accum_param(cx::Context, x, Δ)
  k = Key(x)
  haskey(cache(cx), k) && (cache(cx)[k] = accum(cache(cx)[k],Δ))
  return
=======
@generated function accum_param(cx::Context, x, Δ)
  isbitstype(x) && return
  quote
    haskey(cache(cx), x) && (cache(cx)[x] = accum(cache(cx)[x],Δ))
    return
  end
>>>>>>> f6a5cab1
end

unwrap(x) = x

@adjoint unwrap(x) = unwrap(x), Δ -> accum_param(__context__, x, Δ)

# Tuples

@adjoint tuple(xs...) = xs, identity

@adjoint getindex(xs::NTuple{N,Any}, i::Integer) where N =
  (xs[i], Δ -> (ntuple(j -> i == j ? Δ : nothing, Val(N)), nothing))

# Needed for iteration lowering
@adjoint Core.getfield(xs::NTuple{N,Any}, i::Integer) where N =
  (xs[i], Δ -> (ntuple(j -> i == j ? Δ : nothing, Val(N)), nothing))

@adjoint function Base.first(xs::Tuple)
  drest = map(_->nothing, tail(xs))
  first(xs), Δ -> ((Δ, drest...),)
end

_empty(x) = nothing
_empty(x::Tuple) = map(_empty, x)

_unapply(t, xs) = first(xs), tail(xs)
_unapply(t::Tuple{}, xs) = (), xs

function _unapply(t::Tuple, xs)
  t1, xs1 = _unapply(first(t), xs)
  t2, xs2 = _unapply(tail(t), xs1)
  (t1, t2...), xs2
end

unapply(t, xs) = _unapply(t, xs)[1]

@adjoint function Core._apply(f, args...)
  y, back = Core._apply(_forward, (__context__, f), args...)
  st = _empty(args)
  y, function (Δ)
    Δ = back(Δ)
    (first(Δ), unapply(st, Base.tail(Δ))...)
  end
end

# Structs

deref!(x) = x

function deref!(x::Ref)
  d = x[]
  x[] = nothing
  return d
end

@generated nt_nothing(x) = Expr(:tuple, [:($f=nothing) for f in fieldnames(x)]...)

@generated pair(::Val{k}, v) where k = :($k = v,)

# TODO make this inferrable
# Right now constant prop is too fragile ...
@adjoint function getfield(x, f::Symbol)
  val = getfield(x, f)
  unwrap(val), function (Δ)
    accum_param(__context__, val, Δ)
    if isimmutable(x)
      ((;nt_nothing(x)...,pair(Val(f), Δ)...), nothing)
    else
      dx = getfield(grad_mut(__context__, x), f)
      dx[] = accum(dx[], Δ)
      return
    end
  end
end

# ... so we have Zygote call this version where we can.
literal_getproperty(x, ::Val{f}) where f = getproperty(x, f)

@adjoint function literal_getproperty(x, ::Val{f}) where f
  val = getproperty(x, f)
  function back(Δ)
    accum_param(__context__, val, Δ)
    if isimmutable(x)
      ((;nt_nothing(x)...,pair(Val(f), Δ)...), nothing)
    else
      dx = getfield(grad_mut(__context__, x), f)
      dx[] = accum(dx[], Δ)
      return
    end
  end
  unwrap(val), back
end

@generated function grad_mut(x)
  Expr(:tuple, [:($f = Ref{Any}(nothing)) for f in fieldnames(x)]...)
end

function grad_mut(cx::Context, x)
  T = Core.Compiler.return_type(grad_mut, Tuple{typeof(x)})
  k = Key(x)
  ch = cache(cx)
  if haskey(ch, k)
    ch[k]::T
  else
    ch[k] = grad_mut(x)
  end
end

@adjoint! function setfield!(x, f, val)
  y = setfield!(x, f, val)
  g = grad_mut(__context__, x)
  y, function (_)
    r = getfield(g, f)
    Δ = deref!(r)
    (nothing, nothing, Δ)
  end
end

@generated function __new__(T, args...)
  quote
    Base.@_inline_meta
    $(Expr(:new, :T, [:(args[$i]) for i = 1:length(args)]...))
  end
end

struct Jnew{T,G}
  g::G
end

Jnew{T}(g) where T = Jnew{T,typeof(g)}(g)

@adjoint! function __new__(T, args...)
  x = __new__(T, args...)
  g = !T.mutable || fieldcount(T) == 0 ? nothing : grad_mut(__context__, x)
  x, Jnew{T}(g)
end

# TODO captured mutables + multiple calls to `back`
@generated function (back::Jnew{T,G})(Δ::Union{NamedTuple,Nothing}) where {T,G}
  !T.mutable && Δ == Nothing && return :nothing
  Δ = G == Nothing ? :Δ : :(back.g)
  :(nothing, $(map(f -> :(deref!($Δ.$f)), fieldnames(T))...))
end

# Mutable Primitives (e.g. arrays)

ismutvalue(x) = false

mutkey(x) = ismutvalue(x) ? Key(x) : nothing
mutkeys(xs...) = map(mutkey, xs)

function out_grad_mut(cx, k::Key, default)
  Δ = get(cache(cx), k, nothing)
  cache(cx)[k] = nothing
  return accum(Δ, default)
end

out_grad_mut(cx, ::Nothing, default) = default

out_grad_mut(cx, xs::Tuple, dxs) = map((x, dx) -> out_grad_mut(cx, x, dx), xs, dxs)
out_grad_mut(cx, xs::Tuple, ::Nothing) = nothing

function in_grad_mut(cx, k::Key, Δ)
  cache(cx)[k] = accum(get(cache(cx), k, nothing), Δ)
  return
end

in_grad_mut(cx, ::Nothing, Δ) = Δ

in_grad_mut(cx, ::Tuple, ::Nothing) = nothing

in_grad_mut(cx, xs::Tuple, dxs) = map((x, dx) -> in_grad_mut(cx, x, dx), xs, dxs)

mutback(cache, ks::NTuple{<:Any,Nothing}, ::Nothing, back) = back

function mutback(cx, xs, y, back::F) where F
  return function (dy)
    dxs = back(out_grad_mut(cx, y, dy))
    in_grad_mut(cx, xs, dxs)
  end
end<|MERGE_RESOLUTION|>--- conflicted
+++ resolved
@@ -31,19 +31,13 @@
 
 @adjoint Base.typeassert(x, T) = Base.typeassert(x, T), Δ -> (Δ, nothing)
 
-<<<<<<< HEAD
-function accum_param(cx::Context, x, Δ)
-  k = Key(x)
-  haskey(cache(cx), k) && (cache(cx)[k] = accum(cache(cx)[k],Δ))
-  return
-=======
 @generated function accum_param(cx::Context, x, Δ)
   isbitstype(x) && return
   quote
-    haskey(cache(cx), x) && (cache(cx)[x] = accum(cache(cx)[x],Δ))
+    k = Key(x)
+    haskey(cache(cx), k) && (cache(cx)[k] = accum(cache(cx)[k],Δ))
     return
   end
->>>>>>> f6a5cab1
 end
 
 unwrap(x) = x
