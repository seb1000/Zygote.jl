<<<<<<< HEAD
ismutvalue(x::AbstractArray) = !isimmutable(x)

@adjoint (::Type{T})(args...) where T<:Array = T(args...), Δ -> nothing
=======
@adjoint (::Type{T})(::UndefInitializer, args...) where T<:Array = T(undef, args...), Δ -> nothing
>>>>>>> d0ec80a3

@nograd size, length, eachindex, Colon(), findfirst, randn, ones, zeros, one, zero,
  print, println


@adjoint Base.vect(xs...) = Base.vect(xs...), Δ -> (Δ...,)

@adjoint copy(x::AbstractArray) = copy(x), ȳ -> (ȳ,)

@adjoint (::Type{T})(x::T) where T<:Array = T(x), ȳ -> (ȳ,)

_zero(xs::AbstractArray{<:Integer}) = fill!(similar(xs, float(eltype(xs))), false)
_zero(xs::AbstractArray{<:Number}) = zero(xs)
_zero(xs::AbstractArray) = Any[nothing for x in xs]

# TODO a smarter implementation for mutable arrays
# we should just grab `dxs` and mutate it
@adjoint function getindex(xs::AbstractArray, i...)
  xs[i...], function (Δ)
    Δ′ = _zero(xs)
    Δ′[i...] = Δ
    (Δ′, map(_ -> nothing, i)...)
  end
end

@adjoint! function setindex!(x::AbstractArray, v, i...)
  old = x[i...]
  setindex!(x, v, i...), function (dx)
    if dx !== nothing
      dv = dx[i...]
      ismutvalue(dx) && (view(dx, i...) .= 0)
    else
      dv = nothing
    end
    x[i...] = old
    return (dx, dv, map(_ -> nothing, i)...)
  end
end

# Special case for potentially-undef arrays
# TODO: clean this up and fold it into the normal version
@adjoint! function setindex!(x::AbstractArray, v, i::Int...)
  isdef = isassigned(x, i...)
  isdef && (old = x[i...])
  setindex!(x, v, i...), function (dx)
    if dx !== nothing
      dv = dx[i...]
      ismutvalue(dx) && (view(dx, i...) .= 0)
    else
      dv = nothing
    end
    isdef && (x[i...] = old)
    return (dx, dv, map(_ -> nothing, i)...)
  end
end

@adjoint! function push!(xs::AbstractVector, x)
  push!(xs, x), function (dxs)
    dx = dxs === nothing ? nothing : dxs[end]
    if ismutvalue(dxs)
      pop!(dxs)
    else
      dxs = dxs[1:end-1]
    end
    pop!(xs)
    return (dxs, dx)
  end
end

@adjoint! function pop!(xs::AbstractVector)
  x = pop!(xs)
  x, function (dx)
    dxs = _zero(xs)
    push!(dxs, dx)
    push!(xs, x)
    return (dxs,)
  end
end

# General

@adjoint collect(x::Array) = collect(x), Δ -> (Δ,)

@adjoint permutedims(xs, dims) = permutedims(xs, dims),
  Δ -> (permutedims(Δ, invperm(dims)), nothing)

@adjoint reshape(xs, dims...) = reshape(xs, dims...),
  Δ -> (reshape(Δ, size(xs)),map(_->nothing,dims)...)

@adjoint function hvcat(rows::Tuple{Vararg{Int}}, xs::T...) where T<:Number
  hvcat(rows, xs...), ȳ -> (nothing, ȳ...)
end

pull_block_vert(sz, Δ, A::AbstractVector) = Δ[sz-length(A)+1:sz]
pull_block_vert(sz, Δ, A::AbstractMatrix) = Δ[sz-size(A, 1)+1:sz, :]
@adjoint function vcat(A::Union{AbstractVector, AbstractMatrix}...)
  sz = cumsum([size.(A, 1)...])
  return vcat(A...), Δ->(map(n->pull_block_vert(sz[n], Δ, A[n]), eachindex(A))...,)
end

pull_block_horz(sz, Δ, A::AbstractVector) = Δ[:, sz]
pull_block_horz(sz, Δ, A::AbstractMatrix) = Δ[:, sz-size(A, 2)+1:sz]
@adjoint function hcat(A::Union{AbstractVector, AbstractMatrix}...)
  sz = cumsum([size.(A, 2)...])
  return hcat(A...), Δ->(map(n->pull_block_horz(sz[n], Δ, A[n]), eachindex(A))...,)
end


@adjoint function repeat(xs; inner=ntuple(_->1, ndims(xs)), outer=ntuple(_->1, ndims(xs)))
  repeat(xs, inner = inner, outer = outer), function (Δ)
    Δ′ = zero(xs)
    S = size(xs)

    # Loop through each element of Δ, calculate source dimensions, accumulate into Δ′
    for (dest_idx, val) in pairs(IndexCartesian(), Δ)
        # First, round dest_idx[dim] to nearest gridpoint defined by inner[dim], then
        # wrap around based on original size S.
        src_idx = [mod1(div(dest_idx[dim] - 1, inner[dim]) + 1, S[dim]) for dim in 1:length(S)]
        Δ′[src_idx...] += val
    end
    return (Δ′,)
  end
end

@adjoint getindex(i::Int, j::Int) = i[j], _ -> nothing

function unzip(tuples)
  map(1:length(first(tuples))) do i
      map(tuple -> tuple[i], tuples)
  end
end
@adjoint function map(f, args::AbstractArray...)
  ys_and_backs = map((args...) -> _forward(__context__, f, args...), args...)
  ys, backs = unzip(ys_and_backs)
  ys, function (Δ)
    Δf_and_args_zipped = map((f, δ) -> f(δ), backs, Δ)
    Δf_and_args = unzip(Δf_and_args_zipped)
    Δf = reduce(accum, Δf_and_args[1])
    (Δf, Δf_and_args[2:end]...)
  end
end

function _forward(cx::Context, ::typeof(collect), g::Base.Generator)
  y, back = _forward(cx, map, g.f, g.iter)
  y, function (ȳ)
    _, f̄, x̄ = back(ȳ)
    (nothing, (f = f̄, iter = x̄),)
  end
end

@adjoint iterate(r::UnitRange, i...) = iterate(r, i...), _ -> nothing

# Reductions

@adjoint function sum(xs::AbstractArray; dims = :)
  if dims === (:)
    sum(xs), Δ -> (FillArray(Δ, size(xs)),)
  else
    sum(xs, dims = dims), Δ -> (similar(xs) .= Δ,)
  end
end

function _forward(cx::Context, ::typeof(sum), f, xs::AbstractArray)
  y, back = forward(cx, (xs -> sum(f.(xs))), xs)
  y, ȳ -> (nothing, nothing, back(ȳ)...)
end

@adjoint function sum(::typeof(abs2), X::AbstractArray; dims = :)
  return sum(abs2, X; dims=dims), Δ::Union{Number, AbstractArray}->(nothing, ((2Δ) .* X))
end

@adjoint function prod(xs; dims = :)
  if dims === (:)
    prod(xs), Δ -> (prod(xs) ./ xs .* Δ,)
  else
    prod(xs, dims = dims),
      Δ -> (reshape(.*(circshift.([reshape(xs, length(xs))], 1:length(xs)-1)...), size(xs)) .* Δ,)
  end
end

function _forward(cx::Context, ::typeof(prod), f, xs::AbstractArray)
  y, back = forward(cx, (xs -> prod(f.(xs))), xs)
  y, ȳ -> (nothing, nothing, back(ȳ)...)
end

@adjoint function maximum(xs; dims = :)
  max, i = findmax(xs, dims = dims)
  max, function (Δ)
    Δ isa Real && Δ <= sqrt(eps(float(Δ))) && return nothing
    Δ′ = zero(xs)
    Δ′[i] = Δ
    return (Δ′,)
  end
end

@adjoint function minimum(xs; dims = :)
  min, i = findmin(xs, dims = dims)
  min, function (Δ)
    Δ′ = zero(xs)
    Δ′[i] = Δ
    return (Δ′,)
  end
end

@adjoint function mean(xs::AbstractArray; dims = :)
  return mean(xs, dims=dims), Δ -> (_backmean(xs,Δ,dims),)
end
_backmean(xs, Δ, ::Colon) = zero(xs) .+ Δ ./ length(xs)
_backmean(xs, Δ, dims) = zero(xs) .+ Δ ./ mapreduce(i -> size(xs,i),*,dims)

# LinAlg
# ======

@adjoint function(a::AbstractVecOrMat * b::AbstractVecOrMat)
  return a * b, function(Δ)
    return (reshape(Δ * b', size(a)), reshape(a' * Δ, size(b)))
  end
end

@adjoint dot(xs, ys) = dot(xs, ys), Δ -> (Δ .* ys, Δ .* xs)

@adjoint transpose(x) = transpose(x), Δ -> (transpose(Δ),)
@adjoint Base.adjoint(x) = x', Δ -> (Δ',)
@adjoint parent(x::LinearAlgebra.Adjoint) = parent(x), ȳ -> (LinearAlgebra.Adjoint(ȳ),)

@adjoint dot(x::AbstractArray, y::AbstractArray) = dot(x, y), Δ->(Δ .* y, Δ .* x)

function _kron(mat1::AbstractMatrix,mat2::AbstractMatrix)
    m1, n1 = size(mat1)
    mat1_rsh = reshape(mat1,(1,m1,1,n1))

    m2, n2 = size(mat2)
    mat2_rsh = reshape(mat2,(m2,1,n2,1))

    return reshape(mat1_rsh.*mat2_rsh, (m1*m2,n1*n2))
end

@adjoint kron(a::AbstractMatrix, b::AbstractMatrix) = forward(_kron, a, b)

@adjoint function Diagonal(d::AbstractVector)
  back(Δ::NamedTuple) = (Δ.diag,)
  back(Δ::AbstractMatrix) = (diag(Δ),)
  return Diagonal(d), back
end

@adjoint diag(A::AbstractMatrix) = diag(A), Δ->(Diagonal(Δ),)

@adjoint det(xs) = det(xs), Δ -> (Δ * det(xs) * transpose(inv(xs)),)

@adjoint logdet(xs) = logdet(xs), Δ -> (Δ * transpose(inv(xs)),)

@adjoint logabsdet(xs) = logabsdet(xs), Δ -> (Δ[1] * transpose(inv(xs)),)

@adjoint function inv(A)
    return inv(A), function (Δ)
        Ainv = inv(A)
        ∇A = - Ainv' * Δ * Ainv'
        return (∇A, )
    end
end

@adjoint function \(A::AbstractMatrix, B::AbstractVecOrMat)
  Y = A \ B
  return Y, function(Ȳ)
      B̄ = A' \ Ȳ
      return (-B̄ * Y', B̄)
  end
end

# LinAlg Matrix Types
# ===================

# This is basically a hack while we don't have a working `ldiv!`.
@adjoint function \(A::Cholesky, B::AbstractVecOrMat)
  Y, back = Zygote.forward((U, B)->U \ (U' \ B), A.U, B)
  return Y, function(Ȳ)
    Ā_factors, B̄ = back(Ȳ)
    return ((uplo=nothing, status=nothing, factors=Ā_factors), B̄)
  end
end

@adjoint function /(A::AbstractMatrix, B::AbstractMatrix)
  Y = A / B
  return Y, function(Ȳ)
      Ā = Ȳ / B'
      return (Ā, -Y' * Ā)
  end
end

_symmetric_back(Δ) = UpperTriangular(Δ) + LowerTriangular(Δ)' - Diagonal(Δ)
_symmetric_back(Δ::Union{Diagonal, UpperTriangular}) = Δ
@adjoint function Symmetric(A::AbstractMatrix)
  back(Δ::AbstractMatrix) = (_symmetric_back(Δ),)
  back(Δ::NamedTuple) = (_symmetric_back(Δ.data),)
  return Symmetric(A), back
end

@adjoint function cholesky(Σ::Real)
  C = cholesky(Σ)
  return C, Δ::NamedTuple->(Δ.factors[1, 1] / (2 * C.U[1, 1]),)
end

@adjoint function cholesky(Σ::Diagonal)
  C = cholesky(Σ)
  return C, Δ::NamedTuple->(Diagonal(diag(Δ.factors) .* inv.(2 .* C.factors.diag)),)
end

# Implementation due to Seeger, Matthias, et al. "Auto-differentiating linear algebra."
@adjoint function cholesky(Σ::Union{StridedMatrix, Symmetric{<:Real, <:StridedMatrix}})
  C = cholesky(Σ)
  return C, function(Δ::NamedTuple)
    U, Ū = C.U, Δ.factors
    Σ̄ = Ū * U'
    Σ̄ = copytri!(Σ̄, 'U')
    Σ̄ = ldiv!(U, Σ̄)
    BLAS.trsm!('R', 'U', 'T', 'N', one(eltype(Σ)), U.data, Σ̄)
    @inbounds for n in diagind(Σ̄)
      Σ̄[n] /= 2
    end
    return (UpperTriangular(Σ̄),)
  end
end

@adjoint function lyap(A, C)
  X = lyap(A, C)
  return X, function (X̄)
    C̄ = lyap(collect(A'), X̄)
    Ā = C̄*X' + C̄'*X
    return (Ā, C̄)
  end
end

# Adjoint based on the Theano implementation, which uses the differential as described
# in Brančík, "Matlab programs for matrix exponential function derivative evaluation"
@adjoint exp(A) = exp(A), function(F̄)
  n = size(A, 1)
  E = eigen(A)
  w = E.values
  ew = exp.(w)
  X = [i==j ? ew[i] : (ew[i]-ew[j])/(w[i]-w[j]) for i in 1:n,j=1:n]
  VT = transpose(E.vectors)
  VTF = factorize(collect(VT))
  Ā = real.(VTF\(VT*F̄/VTF.*X)*VT)
  (Ā, )
end

Zygote.@adjoint function LinearAlgebra.tr(x::AbstractMatrix)
  # x is a squre matrix checked by tr,
  # so we could just use Eye(size(x, 1))
  # to create a Diagonal
  tr(x), function (Δ::Number)
    (Diagonal(FillArray(Δ, (size(x, 1), ))), )
  end
end

# Various sensitivities for `literal_getproperty`, depending on the 2nd argument.
@adjoint function literal_getproperty(C::Cholesky, ::Val{:uplo})
  return literal_getproperty(C, Val(:uplo)), function(Δ)
    return ((uplo=nothing, info=nothing, factors=nothing),)
  end
end
@adjoint function literal_getproperty(C::Cholesky, ::Val{:info})
  return literal_getproperty(C, Val(:info)), function(Δ)
    return ((uplo=nothing, info=nothing, factors=nothing),)
  end
end
@adjoint function literal_getproperty(C::Cholesky, ::Val{:U})
  return literal_getproperty(C, Val(:U)), function(Δ)
    Δ_factors = C.uplo == 'U' ? UpperTriangular(Δ) : LowerTriangular(copy(Δ'))
    return ((uplo=nothing, info=nothing, factors=Δ_factors),)
  end
end
@adjoint function literal_getproperty(C::Cholesky, ::Val{:L})
  return literal_getproperty(C, Val(:L)), function(Δ)
    Δ_factors = C.uplo == 'L' ? LowerTriangular(Δ) : UpperTriangular(copy(Δ'))
    return ((uplo=nothing, info=nothing, factors=Δ_factors),)
  end
end

@adjoint function logdet(C::Cholesky)
  return logdet(C), function(Δ)
    return ((uplo=nothing, info=nothing, factors=Diagonal(2 .* Δ ./ diag(C.factors))),)
  end
end

@adjoint function +(A::AbstractMatrix, S::UniformScaling)
  return A + S, Δ->(Δ, (λ=sum(view(Δ, diagind(Δ))),))
end<|MERGE_RESOLUTION|>--- conflicted
+++ resolved
@@ -1,10 +1,6 @@
-<<<<<<< HEAD
 ismutvalue(x::AbstractArray) = !isimmutable(x)
 
-@adjoint (::Type{T})(args...) where T<:Array = T(args...), Δ -> nothing
-=======
 @adjoint (::Type{T})(::UndefInitializer, args...) where T<:Array = T(undef, args...), Δ -> nothing
->>>>>>> d0ec80a3
 
 @nograd size, length, eachindex, Colon(), findfirst, randn, ones, zeros, one, zero,
   print, println
