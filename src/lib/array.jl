using FillArrays
<<<<<<< HEAD
using FFTW
=======
using FillArrays: AbstractFill, getindex_value
using Base.Broadcast: broadcasted, broadcast_shape
>>>>>>> 4d123798

@adjoint (::Type{T})(::UndefInitializer, args...) where T<:Array = T(undef, args...), Δ -> nothing

@adjoint Array(xs::AbstractArray) = Array(xs), ȳ -> (ȳ,)

@nograd size, length, eachindex, Colon(), findfirst, randn, ones, zeros, one, zero,
  print, println


@adjoint Base.vect(xs...) = Base.vect(xs...), Δ -> (Δ...,)

@adjoint copy(x::AbstractArray) = copy(x), ȳ -> (ȳ,)

# Array Constructors
@adjoint (::Type{T})(x::T) where T<:Array = T(x), ȳ -> (ȳ,)
@adjoint (::Type{T})(x::Number, sz) where {T <: Fill} = Fill(x, sz), Δ -> (sum(Δ), nothing)
@adjoint (::Type{T})(sz) where {T<:Zeros} = Zeros(sz), Δ->(nothing,)
@adjoint (::Type{T})(sz) where {T<:Ones} = Ones(sz), Δ->(nothing,)

_zero(xs::AbstractArray{<:Integer}) = fill!(similar(xs, float(eltype(xs))), false)
_zero(xs::AbstractArray{<:Number}) = zero(xs)
_zero(xs::AbstractArray) = Any[nothing for x in xs]

@adjoint function getindex(xs::Array, i...)
  xs[i...], function (Δ)
    Δ′ = _zero(xs)
    Δ′[i...] = Δ
    (Δ′, map(_ -> nothing, i)...)
  end
end

@adjoint! setindex!(xs::AbstractArray, x...) = setindex!(xs, x...),
  _ -> error("Mutating arrays is not supported")

@adjoint function view(x::AbstractArray, inds...; kw...)
  view(x, inds...; kw...), dy -> begin
    dx = _zero(x)
    copyto!(view(dx, inds...; kw...), dy)
    (dx, map(_->nothing, inds)...)
  end
end

# General

@adjoint collect(x::Array) = collect(x), Δ -> (Δ,)

@adjoint fill(x::Real, dims...) = fill(x, dims...), Δ->(sum(Δ), map(_->nothing, dims)...)

@adjoint permutedims(xs) = permutedims(xs), Δ -> (permutedims(Δ),)

@adjoint permutedims(xs::AbstractVector) = permutedims(xs), Δ -> (vec(permutedims(Δ)),)

@adjoint permutedims(xs, dims) = permutedims(xs, dims),
  Δ -> (permutedims(Δ, invperm(dims)), nothing)

@adjoint PermutedDimsArray(xs, dims) = PermutedDimsArray(xs, dims),
  Δ -> (PermutedDimsArray(Δ, invperm(dims)), nothing)

@adjoint reshape(xs, dims...) = reshape(xs, dims...),
  Δ -> (reshape(Δ, size(xs)),map(_->nothing,dims)...)

@adjoint function hvcat(rows::Tuple{Vararg{Int}}, xs::T...) where T<:Number
  hvcat(rows, xs...), ȳ -> (nothing, permutedims(ȳ)...)
end

pull_block_vert(sz, Δ, A::AbstractVector) = Δ[sz-length(A)+1:sz]
pull_block_vert(sz, Δ, A::AbstractMatrix) = Δ[sz-size(A, 1)+1:sz, :]
@adjoint function vcat(A::Union{AbstractVector, AbstractMatrix}...)
  sz = cumsum([size.(A, 1)...])
  return vcat(A...), Δ->(map(n->pull_block_vert(sz[n], Δ, A[n]), eachindex(A))...,)
end

pull_block_horz(sz, Δ, A::AbstractVector) = Δ[:, sz]
pull_block_horz(sz, Δ, A::AbstractMatrix) = Δ[:, sz-size(A, 2)+1:sz]
@adjoint function hcat(A::Union{AbstractVector, AbstractMatrix}...)
  sz = cumsum([size.(A, 2)...])
  return hcat(A...), Δ->(map(n->pull_block_horz(sz[n], Δ, A[n]), eachindex(A))...,)
end


@adjoint function repeat(xs; inner=ntuple(_->1, ndims(xs)), outer=ntuple(_->1, ndims(xs)))
  repeat(xs, inner = inner, outer = outer), function (Δ)
    Δ′ = zero(xs)
    S = size(xs)

    # Loop through each element of Δ, calculate source dimensions, accumulate into Δ′
    for (dest_idx, val) in pairs(IndexCartesian(), Δ)
        # First, round dest_idx[dim] to nearest gridpoint defined by inner[dim], then
        # wrap around based on original size S.
        src_idx = [mod1(div(dest_idx[dim] - 1, inner[dim]) + 1, S[dim]) for dim in 1:length(S)]
        Δ′[src_idx...] += val
    end
    return (Δ′,)
  end
end

@adjoint getindex(i::Int, j::Int) = i[j], _ -> nothing

function unzip(tuples)
  map(1:length(first(tuples))) do i
      map(tuple -> tuple[i], tuples)
  end
end
function ∇map(cx, f, args...)
  ys_and_backs = map((args...) -> _forward(cx, f, args...), args...)
  if isempty(ys_and_backs)
    ys_and_backs, _ -> nothing
  else
    ys, backs = unzip(ys_and_backs)
    ys, function (Δ)
      Δf_and_args_zipped = map((f, δ) -> f(δ), backs, Δ)
      Δf_and_args = unzip(Δf_and_args_zipped)
      Δf = reduce(accum, Δf_and_args[1])
      (Δf, Δf_and_args[2:end]...)
    end
  end
end

@adjoint function map(f, args::Union{AbstractArray,Tuple}...)
  ∇map(__context__, f, args...)
end

function _forward(cx::Context, ::typeof(collect), g::Base.Generator)
  y, back = ∇map(cx, g.f, g.iter)
  y, function (ȳ)
    f̄, x̄ = back(ȳ)
    (nothing, (f = f̄, iter = x̄),)
  end
end

@adjoint iterate(r::UnitRange, i...) = iterate(r, i...), _ -> nothing

# Reductions

@adjoint function sum(xs::AbstractArray; dims = :)
  if dims === (:)
    sum(xs), Δ -> (Fill(Δ, size(xs)),)
  else
    sum(xs, dims = dims), Δ -> (similar(xs) .= Δ,)
  end
end

function _forward(cx::Context, ::typeof(sum), f, xs::AbstractArray)
  y, back = forward(cx, (xs -> sum(f.(xs))), xs)
  y, ȳ -> (nothing, nothing, back(ȳ)...)
end

@adjoint function sum(::typeof(abs2), X::AbstractArray; dims = :)
  return sum(abs2, X; dims=dims), Δ::Union{Number, AbstractArray}->(nothing, ((2Δ) .* X))
end

@adjoint function prod(xs::AbstractArray{<:Number}; dims = :)
  if dims === (:)
    prod(xs), Δ -> (prod(xs) ./ xs .* Δ,)
  else
    prod(xs, dims = dims),
      Δ -> (reshape(.*(circshift.([reshape(xs, length(xs))], 1:length(xs)-1)...), size(xs)) .* Δ,)
  end
end

function _forward(cx::Context, ::typeof(prod), f, xs::AbstractArray)
  y, back = forward(cx, (xs -> prod(f.(xs))), xs)
  y, ȳ -> (nothing, nothing, back(ȳ)...)
end

@adjoint function maximum(xs; dims = :)
  max, i = findmax(xs, dims = dims)
  max, function (Δ)
    Δ isa Real && abs(Δ) <= sqrt(eps(float(Δ))) && return nothing
    Δ′ = zero(xs)
    Δ′[i] = Δ
    return (Δ′,)
  end
end

@adjoint function minimum(xs; dims = :)
  min, i = findmin(xs, dims = dims)
  min, function (Δ)
    Δ′ = zero(xs)
    Δ′[i] = Δ
    return (Δ′,)
  end
end

@adjoint function mean(xs::AbstractArray; dims = :)
  return mean(xs, dims=dims), Δ -> (_backmean(xs,Δ,dims),)
end
_backmean(xs, Δ, ::Colon) = zero(xs) .+ Δ ./ length(xs)
_backmean(xs, Δ, dims) = zero(xs) .+ Δ ./ mapreduce(i -> size(xs,i),*,dims)

# LinAlg
# ======

@adjoint function(A::AbstractMatrix * B::AbstractMatrix)
  return A * B, Δ::AbstractMatrix->(Δ * B', A' * Δ)
end

@adjoint function(A::AbstractMatrix * x::AbstractVector)
  return A * x, Δ::AbstractVector->(Δ * x', A' * Δ)
end

@adjoint function *(x::Union{Transpose{<:Any, <:AbstractVector},
                             LinearAlgebra.Adjoint{<:Any, <:AbstractVector}},
                    y::AbstractVector)
  return x * y, Δ->(Δ * y', x' * Δ)
end

@adjoint function(a::AbstractVector * x::AbstractMatrix)
  return a * x, Δ::AbstractMatrix->(vec(Δ * x'), a' * Δ)
end

@adjoint function transpose(x)
  back(Δ) = (transpose(Δ),)
  back(Δ::NamedTuple{(:parent,)}) = (Δ.parent,)
  return transpose(x), back
end

@adjoint function Base.adjoint(x)
  back(Δ) = (Δ',)
  back(Δ::NamedTuple{(:parent,)}) = (Δ.parent,)
  return x', back
end

@adjoint parent(x::LinearAlgebra.Adjoint) = parent(x), ȳ -> (LinearAlgebra.Adjoint(ȳ),)

@adjoint dot(x::AbstractArray, y::AbstractArray) = dot(x, y), Δ->(Δ .* y, Δ .* x)

function _kron(mat1::AbstractMatrix,mat2::AbstractMatrix)
    m1, n1 = size(mat1)
    mat1_rsh = reshape(mat1,(1,m1,1,n1))

    m2, n2 = size(mat2)
    mat2_rsh = reshape(mat2,(m2,1,n2,1))

    return reshape(mat1_rsh.*mat2_rsh, (m1*m2,n1*n2))
end

@adjoint kron(a::AbstractMatrix, b::AbstractMatrix) = forward(_kron, a, b)

@adjoint function Diagonal(d::AbstractVector)
  back(Δ::NamedTuple) = (Δ.diag,)
  back(Δ::AbstractMatrix) = (diag(Δ),)
  return Diagonal(d), back
end

@adjoint diag(A::AbstractMatrix) = diag(A), Δ->(Diagonal(Δ),)

@adjoint det(xs) = det(xs), Δ -> (Δ * det(xs) * transpose(inv(xs)),)

@adjoint logdet(xs) = logdet(xs), Δ -> (Δ * transpose(inv(xs)),)

@adjoint logabsdet(xs) = logabsdet(xs), Δ -> (Δ[1] * transpose(inv(xs)),)

@adjoint function inv(A)
  return inv(A), function (Δ)
    Ainv = inv(A)
    ∇A = - Ainv' * Δ * Ainv'
    return (∇A, )
  end
end

# Defaults for atol and rtol copied directly from LinearAlgebra. See the following for
# derivation:
# Golub, Gene H., and Victor Pereyra. "The differentiation of pseudo-inverses and nonlinear
# least squares problems whose variables separate." SIAM Journal on numerical analysis 10.2
# (1973): 413-432.
@adjoint function pinv(
  A::AbstractMatrix{T};
  atol::Real = 0.0,
  rtol::Real = (eps(real(float(one(T))))*min(size(A)...))*iszero(atol),
) where {T}
  Y = pinv(A)
  return Y, Δ->(-Y' * Δ * Y' + (I - A * Y) * Δ' * Y * Y' + Y' * Y * Δ' * (I - Y * A),)
end

@adjoint function \(A::Union{Diagonal, AbstractTriangular}, B::AbstractVecOrMat)
  Y = A \ B
  return Y, function(Ȳ)
    B̄ = A' \ Ȳ
    return (-B̄ * Y', B̄)
  end
end

@adjoint function /(A::AbstractMatrix, B::Union{Diagonal, AbstractTriangular})
  Y = A / B
  return Y, function(Ȳ)
    Ā = Ȳ / B'
    return (Ā, -Y' * Ā)
  end
end

@adjoint function \(A::AbstractMatrix, B::AbstractVecOrMat)
  Z = A \ B
  return Z, function(Z̄)
    B̄ = A' \ Z̄
    if size(A, 1) == size(A, 2)
      return (-B̄ * Z', B̄)
    else
      a = -B̄ * Z'
      b = (B - A * Z) * B̄' / A'
      c = A' \ Z * (Z̄' - B̄' * A)
      return (a + b + c, B̄)
    end
  end
end

function _forward(cx::Context, ::typeof(norm), x::AbstractArray, p::Real = 2)
  fallback = (x, p) -> sum(abs.(x).^p .+ eps(0f0))^(1/p) # avoid d(sqrt(x))/dx == Inf at 0
  _forward(cx, fallback, x, p)
end

# LinAlg Matrix Types
# ===================

@adjoint LinearAlgebra.LowerTriangular(A) = LowerTriangular(A), Δ->(LowerTriangular(Δ),)
@adjoint LinearAlgebra.UpperTriangular(A) = UpperTriangular(A), Δ->(UpperTriangular(Δ),)

# This is basically a hack while we don't have a working `ldiv!`.
@adjoint function \(A::Cholesky, B::AbstractVecOrMat)
  Y, back = Zygote.forward((U, B)->U \ (U' \ B), A.U, B)
  return Y, function(Ȳ)
    Ā_factors, B̄ = back(Ȳ)
    return ((uplo=nothing, status=nothing, factors=Ā_factors), B̄)
  end
end

_symmetric_back(Δ) = UpperTriangular(Δ) + LowerTriangular(Δ)' - Diagonal(Δ)
_symmetric_back(Δ::Union{Diagonal, UpperTriangular}) = Δ
@adjoint function Symmetric(A::AbstractMatrix)
  back(Δ::AbstractMatrix) = (_symmetric_back(Δ),)
  back(Δ::NamedTuple) = (_symmetric_back(Δ.data),)
  return Symmetric(A), back
end

@adjoint function cholesky(Σ::Real)
  C = cholesky(Σ)
  return C, Δ::NamedTuple->(Δ.factors[1, 1] / (2 * C.U[1, 1]),)
end

@adjoint function cholesky(Σ::Diagonal)
  C = cholesky(Σ)
  return C, Δ::NamedTuple->(Diagonal(diag(Δ.factors) .* inv.(2 .* C.factors.diag)),)
end

# Implementation due to Seeger, Matthias, et al. "Auto-differentiating linear algebra."
@adjoint function cholesky(Σ::Union{StridedMatrix, Symmetric{<:Real, <:StridedMatrix}})
  C = cholesky(Σ)
  return C, function(Δ::NamedTuple)
    U, Ū = C.U, Δ.factors
    Σ̄ = Ū * U'
    Σ̄ = copytri!(Σ̄, 'U')
    Σ̄ = ldiv!(U, Σ̄)
    BLAS.trsm!('R', 'U', 'T', 'N', one(eltype(Σ)), U.data, Σ̄)
    Σ̄ ./= 2
    return (Σ̄,)
  end
end

@adjoint function lyap(A::AbstractMatrix, C::AbstractMatrix)
  X = lyap(A, C)
  return X, function (X̄)
    C̄ = lyap(collect(A'), X̄)
    Ā = C̄*X' + C̄'*X
    return (Ā, C̄)
  end
end

# Adjoint based on the Theano implementation, which uses the differential as described
# in Brančík, "Matlab programs for matrix exponential function derivative evaluation"
@adjoint exp(A::AbstractMatrix) = exp(A), function(F̄)
  n = size(A, 1)
  E = eigen(A)
  w = E.values
  ew = exp.(w)
  X = [i==j ? ew[i] : (ew[i]-ew[j])/(w[i]-w[j]) for i in 1:n,j=1:n]
  VT = transpose(E.vectors)
  VTF = factorize(collect(VT))
  Ā = real.(VTF\(VT*F̄/VTF.*X)*VT)
  (Ā, )
end

Zygote.@adjoint function LinearAlgebra.tr(x::AbstractMatrix)
  # x is a squre matrix checked by tr,
  # so we could just use Eye(size(x, 1))
  # to create a Diagonal
  tr(x), function (Δ::Number)
    (Diagonal(Fill(Δ, (size(x, 1), ))), )
  end
end

# Various sensitivities for `literal_getproperty`, depending on the 2nd argument.
@adjoint function literal_getproperty(C::Cholesky, ::Val{:uplo})
  return literal_getproperty(C, Val(:uplo)), function(Δ)
    return ((uplo=nothing, info=nothing, factors=nothing),)
  end
end
@adjoint function literal_getproperty(C::Cholesky, ::Val{:info})
  return literal_getproperty(C, Val(:info)), function(Δ)
    return ((uplo=nothing, info=nothing, factors=nothing),)
  end
end
@adjoint function literal_getproperty(C::Cholesky, ::Val{:U})
  return literal_getproperty(C, Val(:U)), function(Δ)
    Δ_factors = C.uplo == 'U' ? UpperTriangular(Δ) : LowerTriangular(copy(Δ'))
    return ((uplo=nothing, info=nothing, factors=Δ_factors),)
  end
end
@adjoint function literal_getproperty(C::Cholesky, ::Val{:L})
  return literal_getproperty(C, Val(:L)), function(Δ)
    Δ_factors = C.uplo == 'L' ? LowerTriangular(Δ) : UpperTriangular(copy(Δ'))
    return ((uplo=nothing, info=nothing, factors=Δ_factors),)
  end
end

@adjoint function logdet(C::Cholesky)
  return logdet(C), function(Δ)
    return ((uplo=nothing, info=nothing, factors=Diagonal(2 .* Δ ./ diag(C.factors))),)
  end
end

@adjoint function +(A::AbstractMatrix, S::UniformScaling)
  return A + S, Δ->(Δ, (λ=sum(view(Δ, diagind(Δ))),))
end

@adjoint +(A::AbstractArray, B::AbstractArray) = A + B, Δ->(Δ, Δ)
@adjoint -(A::AbstractArray, B::AbstractArray) = A - B, Δ->(Δ, -Δ)
@adjoint -(A::AbstractArray) = -A, Δ->(-Δ,)


<<<<<<< HEAD
# FFTW
# ===================

# FFTW functions do not work with FillArrays, which are needed
# for some functionality of Zygote. To make it work with FillArrays
# as well, overload the relevant functions
FFTW.fft(x::Fill, dims...) = FFTW.fft(collect(x), dims...)
FFTW.ifft(x::Fill, dims...) = FFTW.ifft(collect(x), dims...)


# the adjoint jacobian of an FFT with respect to its input is the reverse FFT of the
# gradient of its inputs, but with different normalization factor
@adjoint function FFTW.fft(xs)
  return FFTW.fft(xs), function(Δ)
    N = length(xs)
    return (N * FFTW.ifft(Δ),)
  end
end

@adjoint function FFTW.ifft(xs)
  return FFTW.ifft(xs), function(Δ)
    N = length(xs)
    return (1/N* FFTW.fft(Δ),)
  end
end

@adjoint function FFTW.fft(xs, dims)
  return FFTW.fft(xs, dims), function(Δ)
    # dims can be int, array or tuple,
    # convert to collection for use as index
    dims = collect(dims)
    # we need to multiply by all dimensions that we FFT over
    N = prod(collect(size(xs))[dims])
    return (N * FFTW.ifft(Δ, dims), nothing)
  end
end

@adjoint function FFTW.ifft(xs,dims)
  return FFTW.ifft(xs, dims), function(Δ)
    # dims can be int, array or tuple,
    # convert to collection for use as index
    dims = collect(dims)
    # we need to divide by all dimensions that we FFT over
    N = prod(collect(size(xs))[dims])
    return (1/N * FFTW.fft(Δ, dims),nothing)
  end
=======
# FillArray functionality
# =======================

@adjoint function broadcasted(op, r::AbstractFill{<:Real})
  y, _back = Zygote.forward(op, getindex_value(r))
  back(Δ::AbstractFill) = (nothing, Fill(_back(getindex_value(Δ))[1], size(r)))
  back(Δ::AbstractArray) = (nothing, getindex.(_back.(Δ), 1))
  return Fill(y, size(r)), back
>>>>>>> 4d123798
end<|MERGE_RESOLUTION|>--- conflicted
+++ resolved
@@ -1,10 +1,6 @@
-using FillArrays
-<<<<<<< HEAD
-using FFTW
-=======
+using FillArrays, FFTW
 using FillArrays: AbstractFill, getindex_value
 using Base.Broadcast: broadcasted, broadcast_shape
->>>>>>> 4d123798
 
 @adjoint (::Type{T})(::UndefInitializer, args...) where T<:Array = T(undef, args...), Δ -> nothing
 
@@ -433,8 +429,6 @@
 @adjoint -(A::AbstractArray, B::AbstractArray) = A - B, Δ->(Δ, -Δ)
 @adjoint -(A::AbstractArray) = -A, Δ->(-Δ,)
 
-
-<<<<<<< HEAD
 # FFTW
 # ===================
 
@@ -481,7 +475,8 @@
     N = prod(collect(size(xs))[dims])
     return (1/N * FFTW.fft(Δ, dims),nothing)
   end
-=======
+end
+
 # FillArray functionality
 # =======================
 
@@ -490,5 +485,4 @@
   back(Δ::AbstractFill) = (nothing, Fill(_back(getindex_value(Δ))[1], size(r)))
   back(Δ::AbstractArray) = (nothing, getindex.(_back.(Δ), 1))
   return Fill(y, size(r)), back
->>>>>>> 4d123798
 end