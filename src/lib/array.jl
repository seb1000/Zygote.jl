--- conflicted
+++ resolved
@@ -1,10 +1,7 @@
 @adjoint (::Type{T})(args...) where T<:Array = T(args...), Δ -> nothing
 
-<<<<<<< HEAD
-@nograd size, length, eachindex, Colon(), findfirst, randn
-=======
-@nograd size, length, eachindex, Colon(), findfirst, rand, randn, ones, zeros, one, zero
->>>>>>> 74e4f985
+@nograd size, length, eachindex, Colon(), findfirst, randn, ones, zeros, one, zero
+
 
 @adjoint Base.vect(xs...) = Base.vect(xs...), Δ -> (Δ...,)
 
